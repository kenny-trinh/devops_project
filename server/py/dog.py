# runcmd: cd ../.. & venv\Scripts\python server/py/dog_template.py
from server.py.game import Game, Player
from typing import List, Optional, ClassVar
from pydantic import BaseModel
from enum import Enum
import random


class Card(BaseModel):
    suit: str
    rank: str


class Marble(BaseModel):
    pos: int
    is_save: bool


class PlayerState(BaseModel):
    name: str
    list_card: List[Card]
    list_marble: List[Marble]


class Action(BaseModel):
    card: Card
    pos_from: Optional[int]
    pos_to: Optional[int]
    card_swap: Optional[Card] = None


class GamePhase(str, Enum):
    SETUP = 'setup'
    RUNNING = 'running'
    FINISHED = 'finished'


class GameState(BaseModel):
    LIST_SUIT: ClassVar[List[str]] = ['♠', '♥', '♦', '♣']
    LIST_RANK: ClassVar[List[str]] = [
        '2', '3', '4', '5', '6', '7', '8', '9', '10',
        'J', 'Q', 'K', 'A', 'JKR'
    ]
    LIST_CARD: ClassVar[List[Card]] = [
                                          Card(suit='♠', rank='2'), Card(suit='♥', rank='2'), Card(suit='♦', rank='2'),
                                          Card(suit='♣', rank='2'),
                                          Card(suit='♠', rank='3'), Card(suit='♥', rank='3'), Card(suit='♦', rank='3'),
                                          Card(suit='♣', rank='3'),
                                          Card(suit='♠', rank='4'), Card(suit='♥', rank='4'), Card(suit='♦', rank='4'),
                                          Card(suit='♣', rank='4'),
                                          Card(suit='♠', rank='5'), Card(suit='♥', rank='5'), Card(suit='♦', rank='5'),
                                          Card(suit='♣', rank='5'),
                                          Card(suit='♠', rank='6'), Card(suit='♥', rank='6'), Card(suit='♦', rank='6'),
                                          Card(suit='♣', rank='6'),
                                          Card(suit='♠', rank='7'), Card(suit='♥', rank='7'), Card(suit='♦', rank='7'),
                                          Card(suit='♣', rank='7'),
                                          Card(suit='♠', rank='8'), Card(suit='♥', rank='8'), Card(suit='♦', rank='8'),
                                          Card(suit='♣', rank='8'),
                                          Card(suit='♠', rank='9'), Card(suit='♥', rank='9'), Card(suit='♦', rank='9'),
                                          Card(suit='♣', rank='9'),
                                          Card(suit='♠', rank='10'), Card(suit='♥', rank='10'),
                                          Card(suit='♦', rank='10'), Card(suit='♣', rank='10'),
                                          Card(suit='♠', rank='J'), Card(suit='♥', rank='J'), Card(suit='♦', rank='J'),
                                          Card(suit='♣', rank='J'),
                                          Card(suit='♠', rank='Q'), Card(suit='♥', rank='Q'), Card(suit='♦', rank='Q'),
                                          Card(suit='♣', rank='Q'),
                                          Card(suit='♠', rank='K'), Card(suit='♥', rank='K'), Card(suit='♦', rank='K'),
                                          Card(suit='♣', rank='K'),
                                          Card(suit='♠', rank='A'), Card(suit='♥', rank='A'), Card(suit='♦', rank='A'),
                                          Card(suit='♣', rank='A'),
                                          Card(suit='', rank='JKR'), Card(suit='', rank='JKR'),
                                          Card(suit='', rank='JKR')
                                      ] * 2

    cnt_player: int = 4
    phase: GamePhase
    cnt_round: int
    bool_card_exchanged: bool
    idx_player_started: int
    idx_player_active: int
    list_player: List[PlayerState]
    list_card_draw: List[Card]
    list_card_discard: List[Card]
    card_active: Optional[Card]


class Dog(Game):
    def __init__(self) -> None:
        self.reset()

    def reset(self) -> None:
        draw_pile = list(GameState.LIST_CARD)
        random.shuffle(draw_pile)

        players = []
        for i in range(4):
            marbles = []
            for j in range(4):
                marbles.append(Marble(pos=64 + i * 8 + j, is_save=False))

            player_cards = draw_pile[:6]
            draw_pile = draw_pile[6:]

            players.append(PlayerState(
                name=f"Player {i + 1}",
                list_card=player_cards,
                list_marble=marbles
            ))

        self.state = GameState(
            phase=GamePhase.RUNNING,
            cnt_round=1,
            bool_card_exchanged=False,
            idx_player_started=0,
            idx_player_active=0,
            list_player=players,
            list_card_draw=draw_pile,
            list_card_discard=[],
            card_active=None
        )

    def set_state(self, state: GameState) -> None:
        self.state = state

    def get_state(self) -> GameState:
        return self.state

    def print_state(self) -> None:
        pass

    def get_list_action(self) -> List[Action]:
        actions = []
        active_player = self.state.list_player[self.state.idx_player_active]

<<<<<<< HEAD
        # Iterate over each card in the player's hand
        for card in cards:
            if card.rank == 'A':
                # Check if any marble is at the start position (pos=0)
                for marble in active_player.list_marble:
                    if marble.pos == 0:
                        # Add actions for moving 1 or 11 steps
                        actions.append(Action(card=card, pos_from=0, pos_to=1))
                        actions.append(Action(card=card, pos_from=0, pos_to=11))

            # Add more logic for handling other card types if needed
            # Example for start cards like 'K' or 'JKR'
            elif card.rank in ['K', 'JKR']:
                for marble in active_player.list_marble:
                    if marble.pos == 64:  # Example: marble in the kennel
                        actions.append(Action(card=card, pos_from=64, pos_to=0))
=======
        # Define start cards that allow moving out of kennel
        start_cards = ['A', 'K', 'JKR']

        # Check if any marble is in the kennel
        has_marble_in_kennel = any(marble.pos == 64 for marble in active_player.list_marble)
        if not has_marble_in_kennel:
            return []

        # Generate actions for valid start cards
        for card in active_player.list_card:
            if card.rank in start_cards:
                actions.append(Action(
                    card=card,
                    pos_from=64,  # From kennel
                    pos_to=0,     # To start position
                    card_swap=None
                ))
>>>>>>> 61595d45

        return actions



    def apply_action(self, action: Action) -> None:
        active_player = self.state.list_player[self.state.idx_player_active]

        if action is None:
<<<<<<< HEAD
            # Skip turn
            self.state.idx_player_active = (self.state.idx_player_active + 1) % len(self.state.list_player)
            return

        active_player = self.state.list_player[self.state.idx_player_active]

        # Find the marble to move
        for marble in active_player.list_marble:
            if marble.pos == action.pos_from:
                # Process ACE-specific logic
                if action.card.rank == 'A' and action.pos_to in [1, 11]:
                    # Move the marble by the specified steps (1 or 11)
                    marble.pos = action.pos_to
                else:
                    # Default move logic for other cards
                    marble.pos = action.pos_to
=======
            # Move to the next player
            self.state.idx_player_active = (self.state.idx_player_active + 1) % self.state.cnt_player

            # Check if we've gone through all players
            if self.state.idx_player_active == self.state.idx_player_started:
                # Move to the next round
                self.state.cnt_round += 1
                self.state.idx_player_started = (self.state.idx_player_started + 1) % self.state.cnt_player
                self.state.bool_card_exchanged = False

                # Determine the number of cards to deal based on the current round
                if 1 <= self.state.cnt_round <= 5:
                    cards_per_player = 7 - self.state.cnt_round  # 6, 5, 4, 3, 2
                elif self.state.cnt_round == 6:
                    cards_per_player = 6  # Reset to 6
                else:
                    # Handle rounds beyond 6 if the game cycles
                    cards_per_player = 7 - ((self.state.cnt_round - 1) % 5 + 1)
                    cards_per_player = max(cards_per_player, 2)

                # Deal new cards based on the determined number
                draw_pile = self.state.list_card_draw
                for player in self.state.list_player:
                    player.list_card = draw_pile[:cards_per_player]
                    draw_pile = draw_pile[cards_per_player:]
                self.state.list_card_draw = draw_pile

                # Set active player to the player after the starting player
                self.state.idx_player_active = (self.state.idx_player_started + 1) % self.state.cnt_player
            return

        # Validate the action: check if moving out of kennel is valid
        if action.pos_from == 64:  # 64 is the kennel position
            marble_to_move = next((m for m in active_player.list_marble if m.pos == action.pos_from), None)
            if marble_to_move is None:
                raise ValueError("No marble in the kennel to move")

        # Update the marble's position
        for marble in active_player.list_marble:
            if marble.pos == action.pos_from:
                marble.pos = action.pos_to
                break


>>>>>>> 61595d45

                # Remove the card from the player's hand
                active_player.list_card.remove(action.card)

                # End turn
                self.state.idx_player_active = (self.state.idx_player_active + 1) % len(self.state.list_player)
                return

    def get_player_view(self, idx_player: int) -> GameState:
        return self.state


class RandomPlayer(Player):
    def select_action(self, state: GameState, actions: List[Action]) -> Optional[Action]:
        if len(actions) > 0:
            return random.choice(actions)
        return None<|MERGE_RESOLUTION|>--- conflicted
+++ resolved
@@ -42,35 +42,21 @@
         'J', 'Q', 'K', 'A', 'JKR'
     ]
     LIST_CARD: ClassVar[List[Card]] = [
-                                          Card(suit='♠', rank='2'), Card(suit='♥', rank='2'), Card(suit='♦', rank='2'),
-                                          Card(suit='♣', rank='2'),
-                                          Card(suit='♠', rank='3'), Card(suit='♥', rank='3'), Card(suit='♦', rank='3'),
-                                          Card(suit='♣', rank='3'),
-                                          Card(suit='♠', rank='4'), Card(suit='♥', rank='4'), Card(suit='♦', rank='4'),
-                                          Card(suit='♣', rank='4'),
-                                          Card(suit='♠', rank='5'), Card(suit='♥', rank='5'), Card(suit='♦', rank='5'),
-                                          Card(suit='♣', rank='5'),
-                                          Card(suit='♠', rank='6'), Card(suit='♥', rank='6'), Card(suit='♦', rank='6'),
-                                          Card(suit='♣', rank='6'),
-                                          Card(suit='♠', rank='7'), Card(suit='♥', rank='7'), Card(suit='♦', rank='7'),
-                                          Card(suit='♣', rank='7'),
-                                          Card(suit='♠', rank='8'), Card(suit='♥', rank='8'), Card(suit='♦', rank='8'),
-                                          Card(suit='♣', rank='8'),
-                                          Card(suit='♠', rank='9'), Card(suit='♥', rank='9'), Card(suit='♦', rank='9'),
-                                          Card(suit='♣', rank='9'),
-                                          Card(suit='♠', rank='10'), Card(suit='♥', rank='10'),
-                                          Card(suit='♦', rank='10'), Card(suit='♣', rank='10'),
-                                          Card(suit='♠', rank='J'), Card(suit='♥', rank='J'), Card(suit='♦', rank='J'),
-                                          Card(suit='♣', rank='J'),
-                                          Card(suit='♠', rank='Q'), Card(suit='♥', rank='Q'), Card(suit='♦', rank='Q'),
-                                          Card(suit='♣', rank='Q'),
-                                          Card(suit='♠', rank='K'), Card(suit='♥', rank='K'), Card(suit='♦', rank='K'),
-                                          Card(suit='♣', rank='K'),
-                                          Card(suit='♠', rank='A'), Card(suit='♥', rank='A'), Card(suit='♦', rank='A'),
-                                          Card(suit='♣', rank='A'),
-                                          Card(suit='', rank='JKR'), Card(suit='', rank='JKR'),
-                                          Card(suit='', rank='JKR')
-                                      ] * 2
+        Card(suit='♠', rank='2'), Card(suit='♥', rank='2'), Card(suit='♦', rank='2'), Card(suit='♣', rank='2'),
+        Card(suit='♠', rank='3'), Card(suit='♥', rank='3'), Card(suit='♦', rank='3'), Card(suit='♣', rank='3'),
+        Card(suit='♠', rank='4'), Card(suit='♥', rank='4'), Card(suit='♦', rank='4'), Card(suit='♣', rank='4'),
+        Card(suit='♠', rank='5'), Card(suit='♥', rank='5'), Card(suit='♦', rank='5'), Card(suit='♣', rank='5'),
+        Card(suit='♠', rank='6'), Card(suit='♥', rank='6'), Card(suit='♦', rank='6'), Card(suit='♣', rank='6'),
+        Card(suit='♠', rank='7'), Card(suit='♥', rank='7'), Card(suit='♦', rank='7'), Card(suit='♣', rank='7'),
+        Card(suit='♠', rank='8'), Card(suit='♥', rank='8'), Card(suit='♦', rank='8'), Card(suit='♣', rank='8'),
+        Card(suit='♠', rank='9'), Card(suit='♥', rank='9'), Card(suit='♦', rank='9'), Card(suit='♣', rank='9'),
+        Card(suit='♠', rank='10'), Card(suit='♥', rank='10'), Card(suit='♦', rank='10'), Card(suit='♣', rank='10'),
+        Card(suit='♠', rank='J'), Card(suit='♥', rank='J'), Card(suit='♦', rank='J'), Card(suit='♣', rank='J'),
+        Card(suit='♠', rank='Q'), Card(suit='♥', rank='Q'), Card(suit='♦', rank='Q'), Card(suit='♣', rank='Q'),
+        Card(suit='♠', rank='K'), Card(suit='♥', rank='K'), Card(suit='♦', rank='K'), Card(suit='♣', rank='K'),
+        Card(suit='♠', rank='A'), Card(suit='♥', rank='A'), Card(suit='♦', rank='A'), Card(suit='♣', rank='A'),
+        Card(suit='', rank='JKR'), Card(suit='', rank='JKR'), Card(suit='', rank='JKR')
+    ] * 2
 
     cnt_player: int = 4
     phase: GamePhase
@@ -131,25 +117,8 @@
     def get_list_action(self) -> List[Action]:
         actions = []
         active_player = self.state.list_player[self.state.idx_player_active]
-
-<<<<<<< HEAD
-        # Iterate over each card in the player's hand
-        for card in cards:
-            if card.rank == 'A':
-                # Check if any marble is at the start position (pos=0)
-                for marble in active_player.list_marble:
-                    if marble.pos == 0:
-                        # Add actions for moving 1 or 11 steps
-                        actions.append(Action(card=card, pos_from=0, pos_to=1))
-                        actions.append(Action(card=card, pos_from=0, pos_to=11))
-
-            # Add more logic for handling other card types if needed
-            # Example for start cards like 'K' or 'JKR'
-            elif card.rank in ['K', 'JKR']:
-                for marble in active_player.list_marble:
-                    if marble.pos == 64:  # Example: marble in the kennel
-                        actions.append(Action(card=card, pos_from=64, pos_to=0))
-=======
+        cards = active_player.list_card
+
         # Define start cards that allow moving out of kennel
         start_cards = ['A', 'K', 'JKR']
 
@@ -167,7 +136,6 @@
                     pos_to=0,     # To start position
                     card_swap=None
                 ))
->>>>>>> 61595d45
 
         return actions
 
@@ -177,24 +145,6 @@
         active_player = self.state.list_player[self.state.idx_player_active]
 
         if action is None:
-<<<<<<< HEAD
-            # Skip turn
-            self.state.idx_player_active = (self.state.idx_player_active + 1) % len(self.state.list_player)
-            return
-
-        active_player = self.state.list_player[self.state.idx_player_active]
-
-        # Find the marble to move
-        for marble in active_player.list_marble:
-            if marble.pos == action.pos_from:
-                # Process ACE-specific logic
-                if action.card.rank == 'A' and action.pos_to in [1, 11]:
-                    # Move the marble by the specified steps (1 or 11)
-                    marble.pos = action.pos_to
-                else:
-                    # Default move logic for other cards
-                    marble.pos = action.pos_to
-=======
             # Move to the next player
             self.state.idx_player_active = (self.state.idx_player_active + 1) % self.state.cnt_player
 
@@ -239,10 +189,6 @@
                 break
 
 
->>>>>>> 61595d45
-
-                # Remove the card from the player's hand
-                active_player.list_card.remove(action.card)
 
                 # End turn
                 self.state.idx_player_active = (self.state.idx_player_active + 1) % len(self.state.list_player)
