# runcmd: cd ../.. & venv\Scripts\python server/py/dog_template.py
from server.py.game import Game, Player
from typing import List, Optional, ClassVar
from pydantic import BaseModel
from enum import Enum
import random


class Card(BaseModel):
    suit: str
    rank: str


class Marble(BaseModel):
    pos: int
    is_save: bool


class PlayerState(BaseModel):
    name: str
    list_card: List[Card]
    list_marble: List[Marble]


class Action(BaseModel):
    card: Card
    pos_from: Optional[int]
    pos_to: Optional[int]
    card_swap: Optional[Card] = None


class GamePhase(str, Enum):
    SETUP = 'setup'
    RUNNING = 'running'
    FINISHED = 'finished'


class GameState(BaseModel):
    LIST_SUIT: ClassVar[List[str]] = ['♠', '♥', '♦', '♣']
    LIST_RANK: ClassVar[List[str]] = [
        '2', '3', '4', '5', '6', '7', '8', '9', '10',
        'J', 'Q', 'K', 'A', 'JKR'
    ]
    LIST_CARD: ClassVar[List[Card]] = [
        Card(suit='♠', rank='2'), Card(suit='♥', rank='2'), Card(suit='♦', rank='2'), Card(suit='♣', rank='2'),
        Card(suit='♠', rank='3'), Card(suit='♥', rank='3'), Card(suit='♦', rank='3'), Card(suit='♣', rank='3'),
        Card(suit='♠', rank='4'), Card(suit='♥', rank='4'), Card(suit='♦', rank='4'), Card(suit='♣', rank='4'),
        Card(suit='♠', rank='5'), Card(suit='♥', rank='5'), Card(suit='♦', rank='5'), Card(suit='♣', rank='5'),
        Card(suit='♠', rank='6'), Card(suit='♥', rank='6'), Card(suit='♦', rank='6'), Card(suit='♣', rank='6'),
        Card(suit='♠', rank='7'), Card(suit='♥', rank='7'), Card(suit='♦', rank='7'), Card(suit='♣', rank='7'),
        Card(suit='♠', rank='8'), Card(suit='♥', rank='8'), Card(suit='♦', rank='8'), Card(suit='♣', rank='8'),
        Card(suit='♠', rank='9'), Card(suit='♥', rank='9'), Card(suit='♦', rank='9'), Card(suit='♣', rank='9'),
        Card(suit='♠', rank='10'), Card(suit='♥', rank='10'), Card(suit='♦', rank='10'), Card(suit='♣', rank='10'),
        Card(suit='♠', rank='J'), Card(suit='♥', rank='J'), Card(suit='♦', rank='J'), Card(suit='♣', rank='J'),
        Card(suit='♠', rank='Q'), Card(suit='♥', rank='Q'), Card(suit='♦', rank='Q'), Card(suit='♣', rank='Q'),
        Card(suit='♠', rank='K'), Card(suit='♥', rank='K'), Card(suit='♦', rank='K'), Card(suit='♣', rank='K'),
        Card(suit='♠', rank='A'), Card(suit='♥', rank='A'), Card(suit='♦', rank='A'), Card(suit='♣', rank='A'),
        Card(suit='', rank='JKR'), Card(suit='', rank='JKR'), Card(suit='', rank='JKR')
    ] * 2

    cnt_player: int = 4
    phase: GamePhase
    cnt_round: int
    bool_card_exchanged: bool
    idx_player_started: int
    idx_player_active: int
    list_player: List[PlayerState]
    list_card_draw: List[Card]
    list_card_discard: List[Card]
    card_active: Optional[Card]


class Dog(Game):
    def __init__(self) -> None:
        self.reset()

    def reset(self) -> None:
        draw_pile = list(GameState.LIST_CARD)
        random.shuffle(draw_pile)

        players = []
        for i in range(4):
            marbles = []
            for j in range(4):
                marbles.append(Marble(pos=64 + i * 8 + j, is_save=False))

            player_cards = draw_pile[:6]
            draw_pile = draw_pile[6:]

            players.append(PlayerState(
                name=f"Player {i + 1}",
                list_card=player_cards,
                list_marble=marbles
            ))

        self.state = GameState(
            phase=GamePhase.RUNNING,
            cnt_round=1,
            bool_card_exchanged=False,
            idx_player_started=0,
            idx_player_active=0,
            list_player=players,
            list_card_draw=draw_pile,
            list_card_discard=[],
            card_active=None
        )

    def set_state(self, state: GameState) -> None:
        self.state = state

    def get_state(self) -> GameState:
        return self.state

    def print_state(self) -> None:
        pass

    def get_list_action(self) -> List[Action]:
        actions = []
        active_player = self.state.list_player[self.state.idx_player_active]
        cards = active_player.list_card

        # Define start cards that allow moving out of kennel
        start_cards = ['A', 'K', 'JKR']

        # Check if any marble is in the kennel
        has_marble_in_kennel = any(marble.pos == 64 for marble in active_player.list_marble)
        if not has_marble_in_kennel:
            return []

        # Generate actions for valid start cards
        for card in active_player.list_card:
            if card.rank in start_cards:
<<<<<<< HEAD
                actions.append(Action(
                    card=card,
                    pos_from=64,  # From kennel
                    pos_to=0,     # To start position
                    card_swap=None
                ))

=======
                # Check if marbe in the kennel (pos=64)
                for marble in active_player.list_marble:
                    if marble.pos == 64:
                        opponent_marble = None
                        for opponent in self.state.list_player:
                            if opponent != active_player:
                                for opp_marble in opponent.list_marble:
                                    if marble.pos == 0 and opponent_marble.is_save:  # Opponent marble on start
                                        opponent_marble = opp_marble
                                        break
                        actions.append(Action(
                            card=card,
                            pos_from=64,
                            pos_to=0,
                            card_swap=None
                        ))
>>>>>>> bcd48eb7
        return actions



    def apply_action(self, action: Action) -> None:
<<<<<<< HEAD
        active_player = self.state.list_player[self.state.idx_player_active]

        if action is None:
            # Move to the next player
            self.state.idx_player_active = (self.state.idx_player_active + 1) % self.state.cnt_player

            # Check if we've gone through all players
            if self.state.idx_player_active == self.state.idx_player_started:
                # Move to the next round
                self.state.cnt_round += 1
                self.state.idx_player_started = (self.state.idx_player_started + 1) % self.state.cnt_player
                self.state.bool_card_exchanged = False

                # Determine the number of cards to deal based on the current round
                if 1 <= self.state.cnt_round <= 5:
                    cards_per_player = 7 - self.state.cnt_round  # 6, 5, 4, 3, 2
                elif self.state.cnt_round == 6:
                    cards_per_player = 6  # Reset to 6
                else:
                    # Handle rounds beyond 6 if the game cycles
                    cards_per_player = 7 - ((self.state.cnt_round - 1) % 5 + 1)
                    cards_per_player = max(cards_per_player, 2)

                # Deal new cards based on the determined number
                draw_pile = self.state.list_card_draw
                for player in self.state.list_player:
                    player.list_card = draw_pile[:cards_per_player]
                    draw_pile = draw_pile[cards_per_player:]
                self.state.list_card_draw = draw_pile

                # Set active player to the player after the starting player
                self.state.idx_player_active = (self.state.idx_player_started + 1) % self.state.cnt_player
            return

        # Validate the action: check if moving out of kennel is valid
        if action.pos_from == 64:  # 64 is the kennel position
            marble_to_move = next((m for m in active_player.list_marble if m.pos == action.pos_from), None)
            if marble_to_move is None:
                raise ValueError("No marble in the kennel to move")

        # Update the marble's position
        for marble in active_player.list_marble:
            if marble.pos == action.pos_from:
                marble.pos = action.pos_to
                break

=======
        if action:
            # Get the active player and the marble to be moved
            active_player = self.state.list_player[self.state.idx_player_active]
            moving_marble = next(
                (marble for marble in active_player.list_marble if marble.pos == action.pos_from), None
            )

            if moving_marble:
                # Check if the target position has an opponent's marble
                opponent_player = None
                opponent_marble = None
                for player in self.state.list_player:
                    if player != active_player:
                        for marble in player.list_marble:
                            if marble.pos == action.pos_to:
                                opponent_player = player
                                opponent_marble = marble
                                break
                        if opponent_marble:
                            break

                # Handle displacement of opponent's marble
                if opponent_marble:
                    # Send the opponent's marble back to its kennel
                    opponent_marble.pos = 72  # Kennel
                    opponent_marble.is_save = False

                # Move the active player's marble
                moving_marble.pos = action.pos_to
                moving_marble.is_save = True

            # Remove the card from the active player's hand
            active_player.list_card.remove(action.card)

        # Proceed to the next player's turn
        self.state.idx_player_active = (self.state.idx_player_active + 1) % self.state.cnt_player
>>>>>>> bcd48eb7


                # End turn
                self.state.idx_player_active = (self.state.idx_player_active + 1) % len(self.state.list_player)
                return

    def get_player_view(self, idx_player: int) -> GameState:
        return self.state


class RandomPlayer(Player):
    def select_action(self, state: GameState, actions: List[Action]) -> Optional[Action]:
        if len(actions) > 0:
            return random.choice(actions)
        return None<|MERGE_RESOLUTION|>--- conflicted
+++ resolved
@@ -116,29 +116,16 @@
 
     def get_list_action(self) -> List[Action]:
         actions = []
+        # Get cards of active player
         active_player = self.state.list_player[self.state.idx_player_active]
         cards = active_player.list_card
 
         # Define start cards that allow moving out of kennel
         start_cards = ['A', 'K', 'JKR']
 
-        # Check if any marble is in the kennel
-        has_marble_in_kennel = any(marble.pos == 64 for marble in active_player.list_marble)
-        if not has_marble_in_kennel:
-            return []
-
-        # Generate actions for valid start cards
-        for card in active_player.list_card:
+        # Check if any card allows moving out of kennel
+        for card in cards:
             if card.rank in start_cards:
-<<<<<<< HEAD
-                actions.append(Action(
-                    card=card,
-                    pos_from=64,  # From kennel
-                    pos_to=0,     # To start position
-                    card_swap=None
-                ))
-
-=======
                 # Check if marbe in the kennel (pos=64)
                 for marble in active_player.list_marble:
                     if marble.pos == 64:
@@ -155,60 +142,9 @@
                             pos_to=0,
                             card_swap=None
                         ))
->>>>>>> bcd48eb7
         return actions
 
-
-
     def apply_action(self, action: Action) -> None:
-<<<<<<< HEAD
-        active_player = self.state.list_player[self.state.idx_player_active]
-
-        if action is None:
-            # Move to the next player
-            self.state.idx_player_active = (self.state.idx_player_active + 1) % self.state.cnt_player
-
-            # Check if we've gone through all players
-            if self.state.idx_player_active == self.state.idx_player_started:
-                # Move to the next round
-                self.state.cnt_round += 1
-                self.state.idx_player_started = (self.state.idx_player_started + 1) % self.state.cnt_player
-                self.state.bool_card_exchanged = False
-
-                # Determine the number of cards to deal based on the current round
-                if 1 <= self.state.cnt_round <= 5:
-                    cards_per_player = 7 - self.state.cnt_round  # 6, 5, 4, 3, 2
-                elif self.state.cnt_round == 6:
-                    cards_per_player = 6  # Reset to 6
-                else:
-                    # Handle rounds beyond 6 if the game cycles
-                    cards_per_player = 7 - ((self.state.cnt_round - 1) % 5 + 1)
-                    cards_per_player = max(cards_per_player, 2)
-
-                # Deal new cards based on the determined number
-                draw_pile = self.state.list_card_draw
-                for player in self.state.list_player:
-                    player.list_card = draw_pile[:cards_per_player]
-                    draw_pile = draw_pile[cards_per_player:]
-                self.state.list_card_draw = draw_pile
-
-                # Set active player to the player after the starting player
-                self.state.idx_player_active = (self.state.idx_player_started + 1) % self.state.cnt_player
-            return
-
-        # Validate the action: check if moving out of kennel is valid
-        if action.pos_from == 64:  # 64 is the kennel position
-            marble_to_move = next((m for m in active_player.list_marble if m.pos == action.pos_from), None)
-            if marble_to_move is None:
-                raise ValueError("No marble in the kennel to move")
-
-        # Update the marble's position
-        for marble in active_player.list_marble:
-            if marble.pos == action.pos_from:
-                marble.pos = action.pos_to
-                break
-
-=======
         if action:
             # Get the active player and the marble to be moved
             active_player = self.state.list_player[self.state.idx_player_active]
@@ -245,12 +181,6 @@
 
         # Proceed to the next player's turn
         self.state.idx_player_active = (self.state.idx_player_active + 1) % self.state.cnt_player
->>>>>>> bcd48eb7
-
-
-                # End turn
-                self.state.idx_player_active = (self.state.idx_player_active + 1) % len(self.state.list_player)
-                return
 
     def get_player_view(self, idx_player: int) -> GameState:
         return self.state
