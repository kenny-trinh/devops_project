--- conflicted
+++ resolved
@@ -1,4 +1,4 @@
-# Code 29, 30 passed, but test 1 and 2 failed
+# runcmd: cd ../.. & venv\Scripts\python server/py/dog_template.py
 from server.py.game import Game, Player
 from typing import List, Optional, ClassVar
 from pydantic import BaseModel
@@ -10,8 +10,6 @@
     suit: str
     rank: str
 
-<<<<<<< HEAD
-=======
     def __lt__(self, other):
         if not isinstance(other, Card):
             return NotImplemented
@@ -26,7 +24,6 @@
     def __str__(self):
         return f"{self.suit}{self.rank}"
 
->>>>>>> 9b004237
 
 class Marble(BaseModel):
     pos: int
@@ -59,11 +56,6 @@
         'J', 'Q', 'K', 'A', 'JKR'
     ]
     LIST_CARD: ClassVar[List[Card]] = [
-<<<<<<< HEAD
-        Card(suit=suit, rank=rank) for suit in ['♠', '♥', '♦', '♣']
-        for rank in ['2', '3', '4', '5', '6', '7', '8', '9', '10', 'J', 'Q', 'K', 'A']
-    ] + [Card(suit='', rank='JKR')] * 6
-=======
                                           Card(suit='♠', rank='2'), Card(suit='♥', rank='2'), Card(suit='♦', rank='2'),
                                           Card(suit='♣', rank='2'),
                                           Card(suit='♠', rank='3'), Card(suit='♥', rank='3'), Card(suit='♦', rank='3'),
@@ -93,7 +85,6 @@
                                           Card(suit='', rank='JKR'), Card(suit='', rank='JKR'),
                                           Card(suit='', rank='JKR')
                                       ] * 2
->>>>>>> 9b004237
 
     cnt_player: int = 4
     phase: GamePhase
@@ -106,11 +97,6 @@
     list_card_discard: List[Card]
     card_active: Optional[Card]
 
-<<<<<<< HEAD
-    steps_remaining: Optional[int] = None
-
-=======
->>>>>>> 9b004237
 
 class Dog(Game):
     def __init__(self) -> None:
@@ -122,11 +108,6 @@
 
         players = []
         for i in range(4):
-<<<<<<< HEAD
-            marbles = [Marble(pos=64 + i * 8 + j, is_save=False) for j in range(4)]
-            player_cards = draw_pile[:6]
-            draw_pile = draw_pile[6:]
-=======
             marbles = []
             for j in range(4):
                 marbles.append(Marble(pos=64 + i * 8 + j, is_save=False))
@@ -134,7 +115,6 @@
             player_cards = draw_pile[:6]
             draw_pile = draw_pile[6:]
 
->>>>>>> 9b004237
             players.append(PlayerState(
                 name=f"Player {i + 1}",
                 list_card=player_cards,
@@ -160,21 +140,11 @@
         return self.state
 
     def print_state(self) -> None:
-        print(f"DEBUG: Current State -> cnt_round: {self.state.cnt_round}, steps_remaining: {self.state.steps_remaining}, card_active: {self.state.card_active}")
+        pass
 
     def get_list_action(self) -> List[Action]:
         actions = []
         active_player = self.state.list_player[self.state.idx_player_active]
-<<<<<<< HEAD
-        cards = active_player.list_card
-
-        start_cards = ['A', 'K', 'JKR']
-
-        for card in cards:
-            if card.rank in start_cards:
-                for marble in active_player.list_marble:
-                    if marble.pos == 64:
-=======
         
         # Determine which cards to process
         if self.state.card_active:
@@ -226,15 +196,12 @@
             if card.rank in start_cards:
                 for marble in active_player.list_marble:
                     if marble.pos == 64:  # Marble in the kennel
->>>>>>> 9b004237
                         actions.append(Action(
                             card=card,
                             pos_from=64,
                             pos_to=0,
                             card_swap=None
                         ))
-<<<<<<< HEAD
-=======
 
             # Logic for "Jake" (J) cards: Swapping actions
             if card.rank == 'J':  # Jake card logic
@@ -272,71 +239,11 @@
                                 pos_to=marbles_on_board[i].pos,
                                 card_swap=None
                             ))
->>>>>>> 9b004237
 
         return actions
 
     def apply_action(self, action: Action) -> None:
         if action:
-<<<<<<< HEAD
-            active_player = self.state.list_player[self.state.idx_player_active]
-            moving_marble = next(
-                (marble for marble in active_player.list_marble if marble.pos == action.pos_from), None
-            )
-
-            if moving_marble:
-                if action.card.rank == '7':  # SEVEN logic
-                    if self.state.steps_remaining is None:  # Initialize SEVEN
-                        self.state.steps_remaining = 7
-                        self.state.card_active = action.card
-
-                    steps_used = abs(action.pos_to - action.pos_from)
-                    if steps_used > self.state.steps_remaining:
-                        raise ValueError("Exceeded remaining steps for SEVEN.")
-
-                    self.state.steps_remaining -= steps_used
-                    moving_marble.pos = action.pos_to
-
-                    if self.state.steps_remaining == 0:  # SEVEN move complete
-                        self.state.steps_remaining = None
-                        self.state.card_active = None
-                        self.state.idx_player_active = (self.state.idx_player_active + 1) % self.state.cnt_player
-                else:
-                    if action.pos_from == 64:  # Moving out of kennel
-                        if action.card.rank not in ['A', 'K', 'JKR']:
-                            raise ValueError("Invalid card to move out of kennel.")
-                        moving_marble.is_save = True
-
-                    moving_marble.pos = action.pos_to
-                    self.state.idx_player_active = (self.state.idx_player_active + 1) % self.state.cnt_player
-
-                opponent_marble = None
-                opponent_player = None
-                for player in self.state.list_player:
-                    if player != active_player:
-                        for marble in player.list_marble:
-                            if marble.pos == action.pos_to:
-                                opponent_marble = marble
-                                opponent_player = player
-                                break
-
-                if opponent_marble:
-                    opponent_marble.pos = 64 + self.state.list_player.index(opponent_player) * 8
-                    opponent_marble.is_save = False
-
-                if action.card.rank == "JKR":
-                    if not action.card_swap or action.card_swap.rank == "JKR":
-                        raise ValueError("JOKER requires a valid, non-JOKER card_swap.")
-                    active_player.list_card.remove(action.card)
-                    active_player.list_card.append(action.card_swap)
-
-                if action.card.rank != "JKR" and action.card in active_player.list_card:
-                    active_player.list_card.remove(action.card)
-
-            if self.state.idx_player_active == self.state.idx_player_started:
-                self.state.cnt_round += 1
-                self.state.bool_card_exchanged = False
-=======
             # Get the active player
             active_player = self.state.list_player[self.state.idx_player_active]
 
@@ -426,7 +333,6 @@
 
             # Update the draw pile
             self.state.list_card_draw = draw_pile
->>>>>>> 9b004237
 
     def get_player_view(self, idx_player: int) -> GameState:
         return self.state
