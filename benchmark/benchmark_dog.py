# runcmd: cd .. & venv\Scripts\python benchmark/benchmark_dog.py python dog.Dog

import os
import sys
import abc
import benchmark
import importlib
import json
import traceback

from pydantic import BaseModel
from typing import List, Optional, Dict

from server.py.dog import Card, Marble, PlayerState, Action, GameState, GamePhase

class DogBenchmark(benchmark.Benchmark):

    CNT_PLAYERS = 4
    CNT_STEPS = 64
    CNT_BALLS = 4

    # --- tests ---

    def test_initial_game_state_values(self):
        """Test 001: Validate values of initial game state (cnt_round=1) [5 points]"""
        self.game_server.reset()
        state = self.game_server.get_state()

        assert state.phase == GamePhase.RUNNING, f'{state}Error: "phase" must be gamePhase.RUNNING initially'
        assert state.cnt_round == 1, f'{state}Error: "cnt_round" must be 1 initially'
        assert len(state.list_card_discard) == 0, f'{state}Error: len("list_card_discard") must be 0 initially'
        assert len(state.list_card_draw) == 86, f'{state}Error: len("list_card_draw") must be 86 initially'
        assert len(state.list_player) == 4, f'{state}Error: len("list_player") must be 4'
        assert state.idx_player_active >= 0, f'{state}Error: "idx_player_active" must >= 0'
        assert state.idx_player_active < 4, f'{state}Error: "idx_player_active" must < 4'
        assert state.idx_player_started == state.idx_player_active, f'{state}Error: "idx_player_active" must be == "idx_player_started"'
        assert state.card_active is None, f'{state}Error: "card_active" must be None'
        assert not state.bool_card_exchanged, f'{state}Error: bool_card_exchangedmust be False'

        for player in state.list_player:
            assert len(player.list_card) == 6, f'{state}Error: len("list_player.list_card") must be 6 initially'
            assert len(player.list_marble) == 4, f'{state}Error: len("list_player.list_marble") must be 4 initially'

    def test_later_game_state_values(self):
        """Test 002: Validate values of later game state (cnt_round=2) [5 points]"""
        self.start_game_state_at_round_2()

        state = self.game_server.get_state()

        assert state.cnt_round > 0, f'{state}Error: "cnt_round" must be > 0'
        assert len(state.list_card_draw) < 86, f'{state}Error: len("list_card_draw") must be < 86'
        assert len(state.list_player) == 4, f'{state}Error: len("list_player") must be 4'
        assert state.idx_player_active >= 0, f'{state}Error: "idx_player_active" must >= 0'
        assert state.idx_player_active < 4, f'{state}Error: "idx_player_active" must < 4'
        assert state.idx_player_started != state.idx_player_active, f'{state}Error: "idx_player_active" must be != "idx_player_started"'

        for player in state.list_player:
            assert len(player.list_marble) == 4, f'{state}Error: len("list_player.list_marble") must be 4 initially'

    def test_get_list_action_without_start_cards(self):
        """Test 003: Test get_list_action without start-cards [1 point]"""
        self.game_server.reset()
        state = self.game_server.get_state()

        idx_player_active = 0
        state.cnt_round = 0
        state.idx_player_started = idx_player_active
        state.idx_player_active = idx_player_active
        state.bool_card_exchanged = True
        player = state.list_player[idx_player_active]
        player.list_card = [Card(suit='♣', rank='3'), Card(suit='♦', rank='9'), Card(suit='♣', rank='10'), Card(suit='♥', rank='Q'), Card(suit='♠', rank='7'), Card(suit='♣', rank='J')]
        self.game_server.set_state(state)
        str_state = str(state)

        list_action_found = self.game_server.get_list_action()
        list_action_expected = []

        hint = str_state
        hint += 'Error: "get_list_action" result is wrong'
        hint += f'\nExpected:'
        hint += f'\n{self.get_list_action_as_str(list_action_expected)}'
        hint += f'\nFound:'
        hint += f'\n{self.get_list_action_as_str(list_action_found)}'
        assert self.get_sorted_list_action(list_action_found) == self.get_sorted_list_action(list_action_expected), hint

    def test_get_list_action_with_one_start_card(self):
        """Test 004: Test get_list_action with one start-card [1 point]"""

        list_card = [Card(suit='♦', rank='A'), Card(suit='♥', rank='K'), Card(suit='', rank='JKR')]

        for card in list_card:
            self.game_server.reset()
            state = self.game_server.get_state()

            idx_player_active = 0
            state.cnt_round = 0
            state.idx_player_started = idx_player_active
            state.idx_player_active = idx_player_active
            state.bool_card_exchanged = True
            player = state.list_player[idx_player_active]
            player.list_card = [Card(suit='♣', rank='10'), Card(suit='♥', rank='Q'), Card(suit='♠', rank='7'), Card(suit='♣', rank='J'), card]
            self.game_server.set_state(state)
            str_state = str(state)

            list_action_found = self.game_server.get_list_action()
            action = Action(card=card, pos_from=64, pos_to=0)

            hint = str_state
            hint += f'Error: "get_list_action" must return an action to get out of kennel for {card}'
            hint += f'\nFound:'
            hint += f'\n{self.get_list_action_as_str(list_action_found)}'
            assert action in list_action_found, hint

    def test_get_list_action_with_three_start_cards(self):
        """Test 005: Test get_list_action with three start-cards [1 point]"""

        self.game_server.reset()
        state = self.game_server.get_state()

        idx_player_active = 0
        state.cnt_round = 0
        state.idx_player_started = idx_player_active
        state.idx_player_active = idx_player_active
        state.bool_card_exchanged = True
        player = state.list_player[idx_player_active]
        player.list_card = [Card(suit='♣', rank='10'), Card(suit='♦', rank='A'), Card(suit='♠', rank='2'), Card(suit='♥', rank='K'), Card(suit='♠', rank='7'), Card(suit='♥', rank='A')]
        self.game_server.set_state(state)
        str_state = str(state)

        list_action = self.game_server.get_list_action()
        list_action_found = self.get_sorted_list_action(list_action)
        list_action_expected = self.get_sorted_list_action([
            Action(card=Card(suit='♦', rank='A'), pos_from=64, pos_to=0),
            Action(card=Card(suit='♥', rank='K'), pos_from=64, pos_to=0),
            Action(card=Card(suit='♥', rank='A'), pos_from=64, pos_to=0)
        ])

        hint = str_state
        hint += f'Error 1: "get_list_action" must return {len(list_action_expected)} not {len(list_action_found)} actions'
        assert len(list_action_found) == len(list_action_expected), hint

        hint = str_state
        hint += 'Error 2: "get_list_action" list is wrong'
        hint += f'\nExpected:'
        hint += f'\n{self.get_list_action_as_str(list_action_expected)}'
        hint += f'\nFound:'
        hint += f'\n{self.get_list_action_as_str(list_action_found)}'
        assert self.get_sorted_list_action(list_action_found) == self.get_sorted_list_action(list_action_expected), hint

    def test_move_out_of_kennel_1(self):
        """Test 006: Test move out of kennel without marble on start [1 point]"""

        self.game_server.reset()
        state = self.game_server.get_state()

        idx_player_active = 0
        state.cnt_round = 0
        state.idx_player_started = idx_player_active
        state.idx_player_active = idx_player_active
        state.bool_card_exchanged = True
        player = state.list_player[idx_player_active]
        player.list_card = [Card(suit='♦', rank='A'), Card(suit='♣', rank='10')]
        self.game_server.set_state(state)
        str_state_1 = str(state)

        action = Action(card=Card(suit='♦', rank='A'), pos_from=64, pos_to=0)
        self.game_server.apply_action(action)
        str_action = f'Action: {action}\n'

        state = self.game_server.get_state()
        str_state_2 = str(state)

        marble_found = False
        marble_save = False
        player = state.list_player[idx_player_active]

        idx_marble = self.get_idx_marble(player=player, pos=0)
        if idx_marble != -1:
            marble_found = True
            marble_save = player.list_marble[idx_marble].is_save

        hint = str_state_1 + str_action + str_state_2
        hint += 'Error: Player 1 must end with a marble at pos=0'
        assert marble_found, hint
        hint = str_state_1 + str_action + str_state_2
        hint += 'Error: Status of marble at pos=0 must be "is_save"=True'
        assert marble_save, hint

    def test_move_out_of_kennel_2(self):
        """Test 007: Test move out of kennel with self-blocking on start [1 point]"""

        self.game_server.reset()
        state = self.game_server.get_state()

        idx_player_active = 0
        state.cnt_round = 0
        state.idx_player_started = idx_player_active
        state.idx_player_active = idx_player_active
        state.bool_card_exchanged = True
        player = state.list_player[idx_player_active]
        player.list_card = [Card(suit='♦', rank='A')]
        player.list_marble[0].pos = 0
        player.list_marble[0].is_save = True
        self.game_server.set_state(state)
        str_state = str(state)

        list_action = self.game_server.get_list_action()
        list_action_found = [action for action in list_action if action.pos_from >= 64 and action.pos_from < 68]
        list_action_expected = []

        hint = str_state
        hint += f'Error: "get_list_action" must return {len(list_action_expected)} not {len(list_action_found)} actions'
        hint += '\nHint: Player 1\'s marbel on start is blocking.'
        assert len(list_action_found) == len(list_action_expected), hint

    def test_move_out_of_kennel_3(self):
        """Test 008: Test move out of kennel with oponent on start [1 point]"""

        self.game_server.reset()
        state = self.game_server.get_state()

        idx_player_active = 0
        state.cnt_round = 0
        state.idx_player_started = idx_player_active
        state.idx_player_active = idx_player_active
        state.bool_card_exchanged = True
        player = state.list_player[idx_player_active]
        player.list_card = [Card(suit='♦', rank='A')]
        player2 = state.list_player[idx_player_active + 1]
        player2.list_marble[0].pos = 0
        player2.list_marble[0].is_save = False
        self.game_server.set_state(state)
        str_state_1 = str(state)

        list_action_found = self.game_server.get_list_action()
        action = Action(card=Card(suit='♦', rank='A'), pos_from=64, pos_to=0)
        list_action_expected = [action]

        hint = str_state_1
        hint += f'Error: "get_list_action" must return {len(list_action_expected)} not {len(list_action_found)} actions'
        assert len(list_action_found) == len(list_action_expected), hint

        self.game_server.apply_action(action)
        str_action = f'Action: {action}\n'

        state = self.game_server.get_state()
        str_state_2 = str(state)

        player = state.list_player[idx_player_active]
        found = self.get_idx_marble(player=player, pos=0) != -1
        hint = str_state_1 + str_action + str_state_2
        hint += 'Error: Player 1\'s marble must be on start (pos=0)'
        assert found, hint

        player2 = state.list_player[idx_player_active + 1]
        found = self.get_idx_marble(player=player2, pos=72) != -1
        hint = str_state_1 + str_action + str_state_2
        hint += 'Error: Player 2\'s marble must be back in kennel (pos=72)'
        assert found, hint

    def test_move_with_ACE_from_start(self):
        """Test 009: Test move with card ACE from start [1 point]"""

        list_test = [
            {'card': Card(suit='♣', rank='A'), 'list_steps': [1, 11]},
            {'card': Card(suit='♦', rank='A'), 'list_steps': [1, 11]},
            {'card': Card(suit='♥', rank='A'), 'list_steps': [1, 11]},
            {'card': Card(suit='♠', rank='A'), 'list_steps': [1, 11]},
        ]
        self.move_test(pos_from=0, list_test=list_test)

    def test_move_with_TWO_from_start(self):
        """Test 010: Test move with card TWO from start [1 point]"""

        list_test = [
            {'card': Card(suit='♣', rank='2'), 'list_steps': [2]},
            {'card': Card(suit='♦', rank='2'), 'list_steps': [2]},
            {'card': Card(suit='♥', rank='2'), 'list_steps': [2]},
            {'card': Card(suit='♠', rank='2'), 'list_steps': [2]},
        ]
        self.move_test(pos_from=0, list_test=list_test)

    def test_move_with_THREE_from_start(self):
        """Test 011: Test move with card THREE from start [1 point]"""

        list_test = [
            {'card': Card(suit='♣', rank='3'), 'list_steps': [3]},
            {'card': Card(suit='♦', rank='3'), 'list_steps': [3]},
            {'card': Card(suit='♥', rank='3'), 'list_steps': [3]},
            {'card': Card(suit='♠', rank='3'), 'list_steps': [3]},
        ]
        self.move_test(pos_from=0, list_test=list_test)

    def test_move_with_FOUR_from_start(self):
        """Test 012: Test move with card FOUR from start [1 point]"""

        list_test = [
            {'card': Card(suit='♣', rank='4'), 'list_steps': [4, -4]},
            {'card': Card(suit='♦', rank='4'), 'list_steps': [4, -4]},
            {'card': Card(suit='♥', rank='4'), 'list_steps': [4, -4]},
            {'card': Card(suit='♠', rank='4'), 'list_steps': [4, -4]},
        ]
        self.move_test(pos_from=0, list_test=list_test)

    def test_move_with_FIVE_from_start(self):
        """Test 013: Test move with card FIVE from start [1 point]"""

        list_test = [
            {'card': Card(suit='♣', rank='5'), 'list_steps': [5]},
            {'card': Card(suit='♦', rank='5'), 'list_steps': [5]},
            {'card': Card(suit='♥', rank='5'), 'list_steps': [5]},
            {'card': Card(suit='♠', rank='5'), 'list_steps': [5]},
        ]
        self.move_test(pos_from=0, list_test=list_test)

    def test_move_with_SIX_from_start(self):
        """Test 014: Test move with card SIX from start [1 point]"""

        list_test = [
            {'card': Card(suit='♣', rank='6'), 'list_steps': [6]},
            {'card': Card(suit='♦', rank='6'), 'list_steps': [6]},
            {'card': Card(suit='♥', rank='6'), 'list_steps': [6]},
            {'card': Card(suit='♠', rank='6'), 'list_steps': [6]},
        ]
        self.move_test(pos_from=0, list_test=list_test)

    def test_move_with_SEVEN_from_start(self):
        """Test 015: Test move with card SEVEN from start [1 point]"""

        list_test = [
            {'card': Card(suit='♣', rank='7'), 'list_steps': [1, 2, 3, 4, 5, 6, 7]},
            {'card': Card(suit='♦', rank='7'), 'list_steps': [1, 2, 3, 4, 5, 6, 7]},
            {'card': Card(suit='♥', rank='7'), 'list_steps': [1, 2, 3, 4, 5, 6, 7]},
            {'card': Card(suit='♠', rank='7'), 'list_steps': [1, 2, 3, 4, 5, 6, 7]},
        ]
        self.move_test(pos_from=0, list_test=list_test)

    def test_move_with_EIGHT_from_start(self):
        """Test 016: Test move with card EIGHT from start [1 point]"""

        list_test = [
            {'card': Card(suit='♣', rank='8'), 'list_steps': [8]},
            {'card': Card(suit='♦', rank='8'), 'list_steps': [8]},
            {'card': Card(suit='♥', rank='8'), 'list_steps': [8]},
            {'card': Card(suit='♠', rank='8'), 'list_steps': [8]},
        ]
        self.move_test(pos_from=0, list_test=list_test)

    def test_move_with_NINE_from_start(self):
        """Test 017: Test move with card NINE from start [1 point]"""

        list_test = [
            {'card': Card(suit='♣', rank='9'), 'list_steps': [9]},
            {'card': Card(suit='♦', rank='9'), 'list_steps': [9]},
            {'card': Card(suit='♥', rank='9'), 'list_steps': [9]},
            {'card': Card(suit='♠', rank='9'), 'list_steps': [9]},
        ]
        self.move_test(pos_from=0, list_test=list_test)

    def test_move_with_TEN_from_start(self):
        """Test 018: Test move with card TEN from start [1 point]"""

        list_test = [
            {'card': Card(suit='♣', rank='10'), 'list_steps': [10]},
            {'card': Card(suit='♦', rank='10'), 'list_steps': [10]},
            {'card': Card(suit='♥', rank='10'), 'list_steps': [10]},
            {'card': Card(suit='♠', rank='10'), 'list_steps': [10]},
        ]
        self.move_test(pos_from=0, list_test=list_test)

    def test_move_with_QUEEN_from_start(self):
        """Test 019: Test move with card QUEEN from start [1 point]"""

        list_test = [
            {'card': Card(suit='♣', rank='Q'), 'list_steps': [12]},
            {'card': Card(suit='♦', rank='Q'), 'list_steps': [12]},
            {'card': Card(suit='♥', rank='Q'), 'list_steps': [12]},
            {'card': Card(suit='♠', rank='Q'), 'list_steps': [12]},
        ]
        self.move_test(pos_from=0, list_test=list_test)

    def test_move_with_KING_from_start(self):
        """Test 020: Test move with card KING from start [1 point]"""

        list_test = [
            {'card': Card(suit='♣', rank='K'), 'list_steps': [13]},
            {'card': Card(suit='♦', rank='K'), 'list_steps': [13]},
            {'card': Card(suit='♥', rank='K'), 'list_steps': [13]},
            {'card': Card(suit='♠', rank='K'), 'list_steps': [13]},
        ]
        self.move_test(pos_from=0, list_test=list_test)

    def test_swap_with_JAKE_1(self):
        """Test 021: Test swap list_actions with card JAKE and oponents [1 point]"""

        list_card = [Card(suit='♣', rank='J'), Card(suit='♦', rank='J'), Card(suit='♥', rank='J'), Card(suit='♠', rank='J')]

        for card in list_card:
            self.game_server.reset()
            state = self.game_server.get_state()

            idx_player_active = 0
            state.cnt_round = 0
            state.idx_player_started = idx_player_active
            state.idx_player_active = idx_player_active
            state.bool_card_exchanged = True
            for idx_player, player in enumerate(state.list_player):
                if idx_player == idx_player_active:
                    player.list_card = [card]
                marble = player.list_marble[0]
                marble.pos = idx_player * 16
                marble.is_save = True  # save oponents cant be moved!
                marble = player.list_marble[1]
                marble.pos = idx_player * 16 + 1
                marble.is_save = False

            self.game_server.set_state(state)
            str_state = str(state)

            list_action_found = self.game_server.get_list_action()
            list_action_expected = [
                Action(card=card, pos_from=0, pos_to=17),
                Action(card=card, pos_from=0, pos_to=33),
                Action(card=card, pos_from=0, pos_to=49),
                Action(card=card, pos_from=1, pos_to=17),
                Action(card=card, pos_from=1, pos_to=33),
                Action(card=card, pos_from=1, pos_to=49),
                Action(card=card, pos_from=17, pos_to=0),
                Action(card=card, pos_from=33, pos_to=0),
                Action(card=card, pos_from=49, pos_to=0),
                Action(card=card, pos_from=17, pos_to=1),
                Action(card=card, pos_from=33, pos_to=1),
                Action(card=card, pos_from=49, pos_to=1)
            ]

            hint = str_state
            hint += f'Error 1: "get_list_action" must return {len(list_action_expected)} not {len(list_action_found)} actions'
            hint += f'\nExpected actions:'
            for action in list_action_expected:
                    hint += f'\n - {action}'
            hint += f'\nFound actions:'
            for action in list_action_found:
                    hint += f'\n - {action}'
            assert len(list_action_found) == len(list_action_expected), hint

            hint = str_state
            hint += 'Error 2: "get_list_action" result is wrong'
            hint += f'\nExpected:'
            hint += f'\n{self.get_list_action_as_str(self.get_sorted_list_action(list_action_expected))}'
            hint += f'\nFound:'
            hint += f'\n{self.get_list_action_as_str(self.get_sorted_list_action(list_action_found))}'
            hint += f'\nHint: Oponents that are save on start can not be swaped'
            assert self.get_sorted_list_action(list_action_found) == self.get_sorted_list_action(list_action_expected), hint

    def test_swap_with_JAKE_2(self):
        """Test 022: Test swap list_actions with card JAKE no oponents and no other actions [1 point]"""

        list_card = [Card(suit='♣', rank='J'), Card(suit='♦', rank='J'), Card(suit='♥', rank='J'), Card(suit='♠', rank='J')]

        for card in list_card:
            self.game_server.reset()
            state = self.game_server.get_state()

            idx_player_active = 0
            state.cnt_round = 0
            state.idx_player_started = idx_player_active
            state.idx_player_active = idx_player_active
            state.bool_card_exchanged = True
            for idx_player, player in enumerate(state.list_player):
                if idx_player == idx_player_active:
                    player.list_card = [card]
                    marble = player.list_marble[0]
                    marble.pos = idx_player * 16
                    marble.is_save = True
                    marble = player.list_marble[1]
                    marble.pos = idx_player * 16 + 1
                    marble.is_save = True

            self.game_server.set_state(state)
            str_state = str(state)

            list_action_found = self.game_server.get_list_action()
            list_action_expected = [
                Action(card=card, pos_from=0, pos_to=1),
                Action(card=card, pos_from=1, pos_to=0)
            ]

            hint = str_state
            hint +=f'Error 1: "get_list_action" must return {len(list_action_expected)} not {len(list_action_found)} actions'
            hint += f'\nExpected actions:'
            for action in list_action_expected:
                    hint += f'\n - {action}'
            hint += f'\nFound actions:'
            for action in list_action_found:
                    hint += f'\n - {action}'
            assert len(list_action_found) == len(list_action_expected), hint

            hint = str_state
            hint += 'Error 2: "get_list_action" result is wrong'
            hint += f'\nExpected:'
            hint += f'\n{self.get_list_action_as_str(list_action_expected)}'
            hint += f'\nFound:'
            hint += f'\n{self.get_list_action_as_str(list_action_found)}'
            hint += f'\nHint: Oponents that are save on start can not be swaped'
            assert self.get_sorted_list_action(list_action_found) == self.get_sorted_list_action(list_action_expected), hint

    def test_swap_with_JAKE_3(self):
        """Test 023: Test swap action with card JAKE and oponents [1 point]"""

        list_card = [Card(suit='♣', rank='J'), Card(suit='♦', rank='J'), Card(suit='♥', rank='J'), Card(suit='♠', rank='J')]

        for card in list_card:
            self.game_server.reset()
            state = self.game_server.get_state()

            idx_player_active = 0
            state.cnt_round = 0
            state.idx_player_started = idx_player_active
            state.idx_player_active = idx_player_active
            state.bool_card_exchanged = True
            for idx_player, player in enumerate(state.list_player):
                if idx_player == idx_player_active:
                    player.list_card = [card]
                marble = player.list_marble[0]
                marble.pos = idx_player * 16
                marble.is_save = True  # save oponents cant be moved!
                marble = player.list_marble[1]
                marble.pos = idx_player * 16 + 1
                marble.is_save = False

            self.game_server.set_state(state)
            str_state_1 = str(state)

            action = Action(card=card, pos_from=0, pos_to=17)
            self.game_server.apply_action(action)
            str_action = f'Action: {action}\n'

            state = self.game_server.get_state()
            str_state_2 = str(state)

            player1 = state.list_player[idx_player_active]
            player2 = state.list_player[idx_player_active + 1]
            is_swapped = self.get_idx_marble(player=player1, pos=17) != -1 and \
                self.get_idx_marble(player=player2, pos=0) != -1

            hint = str_state_1 + str_action + str_state_2
            hint += 'Error: Player 1\'s marble on pos=0 should be swapped with Player 2\'s marble on pos=17'
            assert is_swapped, hint

    def test_swap_with_JAKE_4(self):
        """Test 024: Test swap action with card JAKE and no oponent and no other actions [1 point]"""

        list_card = [Card(suit='♣', rank='J'), Card(suit='♦', rank='J'), Card(suit='♥', rank='J'), Card(suit='♠', rank='J')]

        for card in list_card:
            self.game_server.reset()
            state = self.game_server.get_state()

            idx_player_active = 0
            state.cnt_round = 0
            state.idx_player_started = idx_player_active
            state.idx_player_active = idx_player_active
            state.bool_card_exchanged = True
            for idx_player, player in enumerate(state.list_player):
                if idx_player == idx_player_active:
                    player.list_card = [card]
                    marble = player.list_marble[0]
                    marble.pos = idx_player * 16
                    marble.is_save = True
                    marble = player.list_marble[1]
                    marble.pos = idx_player * 16 + 1
                    marble.is_save = True

            self.game_server.set_state(state)
            str_state = str(state)

            list_action_found = self.game_server.get_list_action()
            action = Action(card=card, pos_from=0, pos_to=1)

            hint = str_state
            hint += 'Error: Player 1 should be able to use JAKE without any oponents and no other actions'
            assert action in list_action_found, hint

    def test_chose_card_with_JOKER_1(self):
        """Test 025: Test JOKER card at beginning [5 point]"""

        list_card = [Card(suit='', rank='JKR')]
        LIST_SUIT: List[str] = ['♠', '♥', '♦', '♣']

        for card in list_card:
            self.game_server.reset()
            state = self.game_server.get_state()

            idx_player_active = 0
            state.cnt_round = 0
            state.idx_player_started = idx_player_active
            state.idx_player_active = idx_player_active
            state.bool_card_exchanged = True
            player = state.list_player[idx_player_active]
            player.list_card = [Card(suit='', rank='JKR')]
            self.game_server.set_state(state)
            str_state = str(state)

            list_action_found = self.game_server.get_list_action()
            list_action_expected = [
                Action(card=Card(suit='', rank='JKR'), pos_from=64, pos_to=0),
<<<<<<< HEAD
                Action(card=Card(suit='', rank='JKR'), pos_from=None, pos_to=None, card_swap=Card(suit='♥', rank='A')),
                Action(card=Card(suit='', rank='JKR'), pos_from=None, pos_to=None, card_swap=Card(suit='♥', rank='K')),
=======
>>>>>>> 8375ec20
            ]
            for suit in LIST_SUIT:
                list_action_expected.extend([
                    Action(card=Card(suit='', rank='JKR'), pos_from=None, pos_to=None, card_swap=Card(suit=suit, rank='A')),
                    Action(card=Card(suit='', rank='JKR'), pos_from=None, pos_to=None, card_swap=Card(suit=suit, rank='K')),
                ])

            hint = str_state
            hint += f'Error 1: "get_list_action" must return {len(list_action_expected)} not {len(list_action_found)} actions'
            assert len(list_action_found) == len(list_action_expected), hint

            hint = str_state
            hint += 'Error 2: "get_list_action" result is wrong'
            hint += f'\nExpected:'
            hint += f'\n{self.get_list_action_as_str(list_action_expected)}'
            hint += f'\nFound:'
            hint += f'\n{self.get_list_action_as_str(list_action_found)}'
            assert self.get_sorted_list_action(list_action_found) == self.get_sorted_list_action(list_action_expected), hint

    def test_chose_card_with_JOKER_2(self):
        """Test 026: Test JOKER card in later game [5 point]"""

        list_card = [Card(suit='', rank='JKR')]
        LIST_SUIT: List[str] = ['♠', '♥', '♦', '♣']

        for card in list_card:
            self.game_server.reset()
            state = self.game_server.get_state()

            idx_player_active = 0
            state.cnt_round = 0
            state.idx_player_started = idx_player_active
            state.idx_player_active = idx_player_active
            state.bool_card_exchanged = True
            for idx_player, player in enumerate(state.list_player):
                if idx_player == idx_player_active:
                    player.list_card = [card]
                marble = player.list_marble[0]
                marble.pos = idx_player * 16
                marble.is_save = True  # save oponents cant be moved!
                marble = player.list_marble[1]
                marble.pos = idx_player * 16 + 1
                marble.is_save = False
            self.game_server.set_state(state)
            str_state = str(state)

            list_action_found = self.game_server.get_list_action()
<<<<<<< HEAD
            list_action_expected = [
                Action(card=Card(suit='', rank='JKR'), pos_from=None, pos_to=None, card_swap=Card(suit='♥', rank='2')),
                Action(card=Card(suit='', rank='JKR'), pos_from=None, pos_to=None, card_swap=Card(suit='♥', rank='3')),
                Action(card=Card(suit='', rank='JKR'), pos_from=None, pos_to=None, card_swap=Card(suit='♥', rank='4')),
                Action(card=Card(suit='', rank='JKR'), pos_from=None, pos_to=None, card_swap=Card(suit='♥', rank='5')),
                Action(card=Card(suit='', rank='JKR'), pos_from=None, pos_to=None, card_swap=Card(suit='♥', rank='6')),
                Action(card=Card(suit='', rank='JKR'), pos_from=None, pos_to=None, card_swap=Card(suit='♥', rank='7')),
                Action(card=Card(suit='', rank='JKR'), pos_from=None, pos_to=None, card_swap=Card(suit='♥', rank='8')),
                Action(card=Card(suit='', rank='JKR'), pos_from=None, pos_to=None, card_swap=Card(suit='♥', rank='9')),
                Action(card=Card(suit='', rank='JKR'), pos_from=None, pos_to=None, card_swap=Card(suit='♥', rank='10')),
                Action(card=Card(suit='', rank='JKR'), pos_from=None, pos_to=None, card_swap=Card(suit='♥', rank='A')),
                Action(card=Card(suit='', rank='JKR'), pos_from=None, pos_to=None, card_swap=Card(suit='♥', rank='J')),
                Action(card=Card(suit='', rank='JKR'), pos_from=None, pos_to=None, card_swap=Card(suit='♥', rank='K')),
                Action(card=Card(suit='', rank='JKR'), pos_from=None, pos_to=None, card_swap=Card(suit='♥', rank='Q')),
            ]
=======
            list_action_expected = []
            for suit in LIST_SUIT:
                list_action_expected.extend([
                    Action(card=Card(suit='', rank='JKR'), pos_from=None, pos_to=None, card_swap=Card(suit=suit, rank='2')),
                    Action(card=Card(suit='', rank='JKR'), pos_from=None, pos_to=None, card_swap=Card(suit=suit, rank='3')),
                    Action(card=Card(suit='', rank='JKR'), pos_from=None, pos_to=None, card_swap=Card(suit=suit, rank='4')),
                    Action(card=Card(suit='', rank='JKR'), pos_from=None, pos_to=None, card_swap=Card(suit=suit, rank='5')),
                    Action(card=Card(suit='', rank='JKR'), pos_from=None, pos_to=None, card_swap=Card(suit=suit, rank='6')),
                    Action(card=Card(suit='', rank='JKR'), pos_from=None, pos_to=None, card_swap=Card(suit=suit, rank='7')),
                    Action(card=Card(suit='', rank='JKR'), pos_from=None, pos_to=None, card_swap=Card(suit=suit, rank='8')),
                    Action(card=Card(suit='', rank='JKR'), pos_from=None, pos_to=None, card_swap=Card(suit=suit, rank='9')),
                    Action(card=Card(suit='', rank='JKR'), pos_from=None, pos_to=None, card_swap=Card(suit=suit, rank='10')),
                    Action(card=Card(suit='', rank='JKR'), pos_from=None, pos_to=None, card_swap=Card(suit=suit, rank='A')),
                    Action(card=Card(suit='', rank='JKR'), pos_from=None, pos_to=None, card_swap=Card(suit=suit, rank='J')),
                    Action(card=Card(suit='', rank='JKR'), pos_from=None, pos_to=None, card_swap=Card(suit=suit, rank='K')),
                    Action(card=Card(suit='', rank='JKR'), pos_from=None, pos_to=None, card_swap=Card(suit=suit, rank='Q')),
                ])
>>>>>>> 8375ec20
            hint = str_state
            hint += f'Error 1: "get_list_action" must return {len(list_action_expected)} not {len(list_action_found)} actions'
            assert len(list_action_found) == len(list_action_expected), hint

            hint = str_state
            hint += 'Error 2: "get_list_action" result is wrong'
            hint += f'\nExpected:'
            hint += f'\n{self.get_list_action_as_str(list_action_expected)}'
            hint += f'\nFound:'
            hint += f'\n{self.get_list_action_as_str(list_action_found)}'
            assert self.get_sorted_list_action(list_action_found) == self.get_sorted_list_action(list_action_expected), hint

        list_card = [Card(suit='♦', rank='A'), Card(suit='♥', rank='K'), Card(suit='', rank='JKR')]

        for card in list_card:
            self.game_server.reset()
            state = self.game_server.get_state()

            idx_player_active = 0
            state.cnt_round = 0
            state.idx_player_started = idx_player_active
            state.idx_player_active = idx_player_active
            state.bool_card_exchanged = True
            player = state.list_player[idx_player_active]
            player.list_card = [Card(suit='♣', rank='10'), Card(suit='♥', rank='Q'), Card(suit='♠', rank='7'), Card(suit='♣', rank='J'), card]
            self.game_server.set_state(state)
            str_state = str(state)

            list_action_found = self.game_server.get_list_action()
            action = Action(card=card, pos_from=64, pos_to=0)

            hint = str_state
            hint += f'Error 3: "get_list_action" must return at least one action to get out of kennel for {card}'
            assert action in list_action_found, hint

    def test_chose_card_with_JOKER_3(self):
        """Test 027: Test JOKER card with swap action [3 point]"""

        card_swap = Card(suit='♥', rank='A')

        self.game_server.reset()
        state = self.game_server.get_state()

        idx_player_active = 0
        state.cnt_round = 0
        state.idx_player_started = idx_player_active
        state.idx_player_active = idx_player_active
        state.bool_card_exchanged = True
        player = state.list_player[idx_player_active]
        player.list_card = [Card(suit='', rank='JKR'), Card(suit='♠', rank='K')]
        self.game_server.set_state(state)
        str_state_1 = str(state)

        action = Action(card=Card(suit='', rank='JKR'), pos_from=None, pos_to=None, card_swap=card_swap)
        self.game_server.apply_action(action)
        str_action = f'Action: {action}\n'

        state = self.game_server.get_state()
        str_state_2 = str(state)

        hint = str_state_1 + str_action + str_state_2
        hint += f'Error 1: "card_active" must be set to "{card_swap}" after JKR was played for other card.'
        assert state.card_active == card_swap, hint

        hint = str_state_1 + str_action + str_state_2
        hint += f'Error 2: "idx_player_active" must be same after JKR was played for other card.'
        assert state.idx_player_active == idx_player_active, hint

        list_action_found = self.game_server.get_list_action()
        action = Action(card=Card(suit='♠', rank='K'), pos_from=64, pos_to=0)

        hint = str_state_1 + str_action + str_state_2
        hint += f'Error 3: "get_list_action" must return only options for replaced card "card_active" ({card_swap}).'
        assert action not in list_action_found, hint

    def test_chose_card_with_JOKER_4(self):
        """Test 028: Test with two JOKER cards [1 point]"""

        card_swap = Card(suit='♥', rank='A')

        self.game_server.reset()
        state = self.game_server.get_state()

        idx_player_active = 0
        state.cnt_round = 0
        state.idx_player_started = idx_player_active
        state.idx_player_active = idx_player_active
        state.bool_card_exchanged = True
        player = state.list_player[idx_player_active]
        player.list_card = [Card(suit='', rank='JKR'), Card(suit='', rank='JKR')]
        self.game_server.set_state(state)
        str_state_1 = str(state)

        action = Action(card=Card(suit='', rank='JKR'), pos_from=None, pos_to=None, card_swap=card_swap)
        self.game_server.apply_action(action)
        str_action = f'Action: {action}\n'

        state = self.game_server.get_state()
        str_state_2 = str(state)

        player = state.list_player[idx_player_active]
        cnt_jkr = len([card for card in player.list_card if card == Card(suit='', rank='JKR')])
        hint = str_state_1 + str_action + str_state_2
        hint += 'Error: Only one JOKER card should be replaced.'
        assert cnt_jkr == 1, hint

    def test_move_with_SEVEN_multiple_steps_1(self):
        """Test 029: Test move with card SEVEN from start [5 point]"""

        list_steps_split = [
            [1, 1, 1, 1, 1, 1, 1],
            [2, 1, 1, 1, 1, 1],
            [2, 2, 1, 1, 1],
            [2, 2, 2, 1],
            [3, 1, 1, 1, 1],
            [3, 2, 1, 1],
            [3, 2, 2],
            [3, 3, 1],
            [4, 1, 1, 1],
            [4, 2, 1],
            [4, 3],
            [5, 2],
            [6, 1],
        ]
        list_card = [Card(suit='♣', rank='7'), Card(suit='♦', rank='7'), Card(suit='♥', rank='7'), Card(suit='♠', rank='7')]

        for card in list_card:

            for steps_split in list_steps_split:

                self.game_server.reset()
                state = self.game_server.get_state()

                pos_from = 0
                card_seven_steps_remaining = 7
                card_active = card
                idx_player_active = 0
                state.cnt_round = 0
                state.idx_player_started = idx_player_active
                state.idx_player_active = idx_player_active
                state.bool_card_exchanged = True
                player = state.list_player[idx_player_active]
                player.list_card = [card, Card(suit='♠', rank='K')]
                marble = player.list_marble[0]
                marble.pos = pos_from
                marble.is_save = True
                self.game_server.set_state(state)
                str_states = str(state)

                for steps in steps_split:

                    if card_seven_steps_remaining < 7:
                        list_action_found = self.game_server.get_list_action()
                        is_okay = True
                        for action in list_action_found:
                            is_okay = is_okay and action.card in list_card
                        hint = str_states
                        hint += f'Error 1: While playing card SEVEN only actions with card SEVEN are allowed.'
                        assert is_okay, hint

                    pos_to = (pos_from + steps + self.CNT_STEPS) % self.CNT_STEPS
                    action = Action(card=card, pos_from=pos_from, pos_to=pos_to)
                    self.game_server.apply_action(action)
                    str_states += f'Action: {action}\n'

                    card_seven_steps_remaining -= steps

                    state = self.game_server.get_state()
                    str_states += str(state)

                    found = False
                    player = state.list_player[idx_player_active]
                    found = self.get_idx_marble(player=player, pos=pos_to) != -1
                    hint = str_states
                    hint += f'Error 2: Player 1\'s marble must be moved from pos={pos_from} to pos={pos_to} with card={card}'
                    assert found, hint

                    if card_seven_steps_remaining == 0:
                        idx_player_active += 1
                        card_active = None

                    hint = str_states
                    hint += f'Error 3: "idx_player_active" should be {idx_player_active} not {state.idx_player_active}'
                    assert state.idx_player_active == idx_player_active, hint

                    hint = str_states
                    hint +=f'Error 4: "card_active" must be set to "{card}" {"after" if card_active is None else "while"} steps of card SEVEN are moved.'
                    assert state.card_active == card_active, hint

                    pos_from += steps

    def test_move_with_SEVEN_multiple_steps_2(self):
        """Test 030: Test move with card SEVEN with multiple marbles [5 point]"""

        list_steps_split = [
            [1, 1, 1, 1, 1, 1, 1],
            [2, 1, 1, 1, 1, 1],
            [2, 2, 1, 1, 1],
            [2, 2, 2, 1],
            [3, 1, 1, 1, 1],
            [3, 2, 1, 1],
            [3, 2, 2],
            [3, 3, 1],
            [4, 1, 1, 1],
            [4, 2, 1],
            [4, 3],
            [5, 2],
            [6, 1],
        ]
        list_card = [Card(suit='♣', rank='7'), Card(suit='♦', rank='7'), Card(suit='♥', rank='7'), Card(suit='♠', rank='7')]

        for card in list_card:

            for steps_split in list_steps_split:

                self.game_server.reset()
                state = self.game_server.get_state()

                pos_from_1 = 0
                pos_from_2 = 12
                card_seven_steps_remaining = 7
                idx_player_active = 0
                state.cnt_round = 0
                state.idx_player_started = idx_player_active
                state.idx_player_active = idx_player_active
                state.bool_card_exchanged = True
                player = state.list_player[idx_player_active]
                player.list_card = [card]
                marble = player.list_marble[0]
                marble.pos = pos_from_1
                marble.is_save = True
                marble = player.list_marble[1]
                marble.pos = pos_from_2
                marble.is_save = False
                self.game_server.set_state(state)
                str_states = str(state)

                for i, steps in enumerate(steps_split):

                    pos_from = pos_from_1 if i % 2 == 0 else pos_from_2
                    pos_to = (pos_from + steps + self.CNT_STEPS) % self.CNT_STEPS
                    action = Action(card=card, pos_from=pos_from, pos_to=pos_to)
                    self.game_server.apply_action(action)
                    str_states += f'Action: {action}\n'

                    card_seven_steps_remaining -= steps

                    state = self.game_server.get_state()
                    str_states += str(state)

                    player = state.list_player[idx_player_active]
                    found = self.get_idx_marble(player=player, pos=pos_to) != -1
                    hint = str_states
                    hint += f'Error 1: Player 1\'s marble must be moved from pos={pos_from} to pos={pos_to} with card={card}'
                    assert found, hint

                    if card_seven_steps_remaining == 0:
                        card_seven_steps_remaining = 7
                        idx_player_active += 1

                    hint = str_states
                    hint += f'Error 2: "idx_player_active" should be {idx_player_active} not {state.idx_player_active}'
                    assert state.idx_player_active == idx_player_active, hint

                    if i % 2 == 0:
                        pos_from_1 += steps
                    else:
                        pos_from_2 += steps

    def test_move_with_SEVEN_multiple_steps_3(self):
        """Test 031: Test move with card SEVEN and kick out oponents [1 point]"""

        list_steps = [1, 2, 3, 4, 5, 6, 7]
        list_card = [Card(suit='♣', rank='7'), Card(suit='♦', rank='7'), Card(suit='♥', rank='7'), Card(suit='♠', rank='7')]

        for card in list_card:

            for steps in list_steps:

                self.game_server.reset()
                state = self.game_server.get_state()

                pos_from = 0
                pos_oponent = pos_from + steps - 1 if steps > 1 else pos_from + 1
                idx_player_active = 0
                state.cnt_round = 0
                state.idx_player_started = idx_player_active
                state.idx_player_active = idx_player_active
                state.bool_card_exchanged = True
                player = state.list_player[idx_player_active]
                player.list_card = [card]
                marble = player.list_marble[0]
                marble.pos = pos_from
                marble.is_save = True
                player = state.list_player[idx_player_active + 1]
                player.list_card = [Card(suit='♥', rank='K')]
                marble = player.list_marble[0]
                marble.pos = pos_oponent
                marble.is_save = False
                self.game_server.set_state(state)
                str_states = str(state)

                pos_to = (pos_from + steps + self.CNT_STEPS) % self.CNT_STEPS
                action = Action(card=card, pos_from=pos_from, pos_to=pos_to)
                self.game_server.apply_action(action)
                str_states += f'Action: {action}\n'

                state = self.game_server.get_state()
                str_states += str(state)

                player = state.list_player[idx_player_active]
                found = self.get_idx_marble(player=player, pos=pos_to) != -1
                hint = str_states
                hint += f'Error 1: Player 1\'s marble must be moved from pos={pos_from} to pos={pos_to} with card={card}'
                assert found, hint

                pos_from = pos_oponent
                pos_to = 72
                player = state.list_player[idx_player_active + 1]
                found = self.get_idx_marble(player=player, pos=pos_to) != -1
                hint = str_states
                hint += f'Error 2: Player 2\'s marble must be put back to kennel from pos={pos_from} to pos={pos_to}.'
                hint += f'\nHint: Player 2\'s marble was overtaken by a SEVEN move ({steps} steps).'
                assert found, hint

    def test_move_with_SEVEN_multiple_steps_4(self):
        """Test 032: Test move with card SEVEN and kick out own marbles [1 point]"""

        list_steps = [1, 2, 3, 4, 5, 6, 7]
        list_card = [Card(suit='♣', rank='7'), Card(suit='♦', rank='7'), Card(suit='♥', rank='7'), Card(suit='♠', rank='7')]

        for card in list_card:

            for steps in list_steps:

                self.game_server.reset()
                state = self.game_server.get_state()

                pos_from = 0
                pos_own = pos_from + steps - 1 if steps > 1 else pos_from + 1
                idx_player_active = 0
                state.cnt_round = 0
                state.idx_player_started = idx_player_active
                state.idx_player_active = idx_player_active
                state.bool_card_exchanged = True
                player = state.list_player[idx_player_active]
                player.list_card = [card]
                marble = player.list_marble[0]
                marble.pos = pos_from
                marble.is_save = True
                marble = player.list_marble[1]
                marble.pos = pos_own
                marble.is_save = False
                self.game_server.set_state(state)
                str_states = str(state)

                pos_to = (pos_from + steps + self.CNT_STEPS) % self.CNT_STEPS
                action = Action(card=card, pos_from=pos_from, pos_to=pos_to)
                self.game_server.apply_action(action)
                str_states += f'Action: {action}\n'

                state = self.game_server.get_state()
                str_states += str(state)

                player = state.list_player[idx_player_active]
                found = self.get_idx_marble(player=player, pos=pos_to) != -1
                hint = str_states
                hint += f'Error 1: Player 1\'s marble must be moved from pos={pos_from} to pos={pos_to} with card={card}'
                assert found, hint

                player = state.list_player[idx_player_active]
                cnt_in_kennel = 0
                for marble in player.list_marble:
                    if marble.pos >= 64:
                        cnt_in_kennel += 1
                found = cnt_in_kennel == 3
                hint = str_states
                hint += f'Error 2: Player 1\'s second marble must be put back to kennel.'
                hint += f'\nHint: Player 1\'s second marble was overtaken by a SEVEN move ({steps} steps).'
                assert found, hint

    def test_move_with_SEVEN_multiple_steps_5(self):
        """Test 033: Test move with card SEVEN and can not play all steps [10 point]"""

        list_steps = [1, 2, 3]
        list_card = [Card(suit='♣', rank='7'), Card(suit='♦', rank='7'), Card(suit='♥', rank='7'), Card(suit='♠', rank='7')]

        for card in list_card:

            self.game_server.reset()
            state = self.game_server.get_state()

            pos_blocked = 16
            pos_from = pos_blocked - sum(list_steps[:-1]) - 1
            idx_player_active = 0
            state.cnt_round = 0
            state.idx_player_started = idx_player_active
            state.idx_player_active = idx_player_active
            state.bool_card_exchanged = True
            player = state.list_player[idx_player_active]
            player.list_card = [card]
            marble = player.list_marble[0]
            marble.pos = pos_from
            marble.is_save = False
            player = state.list_player[idx_player_active + 1]
            marble = player.list_marble[0]
            marble.pos = pos_blocked
            marble.is_save = True
            marble = player.list_marble[1]
            marble.pos = pos_blocked - 1
            marble.is_save = False
            self.game_server.set_state(state)
            str_states = str(state)

            for i, steps in enumerate(list_steps):

                if i < len(list_steps) - 1:  # before last step
                    pos_to = (pos_from + steps + self.CNT_STEPS) % self.CNT_STEPS
                    action = Action(card=card, pos_from=pos_from, pos_to=pos_to)
                    self.game_server.apply_action(action)
                    str_states += f'Action: {action}\n'
                else:  # last step
                    list_action_found = self.game_server.get_list_action()

                    hint = str_states
                    hint += 'Error 1: "get_list_action" must be empty.'
                    hint += f'\nHint: Player 1 can not play all steps with card {card}.'
                    assert len(list_action_found) == 0, hint

                    self.game_server.apply_action(None)
                    str_states += f'Action: None\n'

                    state = self.game_server.get_state()
                    str_states += str(state)

                    # assert game state is reset
                    hint = str_states
                    hint += 'Error 2: Game State was not reset.'
                    hint += f'\nHint: "card_active" must be None.'
                    assert state.card_active is None, hint

                    pos_blocked = 16
                    pos_from = pos_blocked - sum(list_steps[:-1]) - 1

                    player = state.list_player[idx_player_active]
                    idx_marble = self.get_idx_marble(player=player, pos=pos_from)
                    hint = str_states
                    hint += 'Error 3: Game State was not reset.'
                    hint += f'\nHint: Player 1 must have a marble on pos {pos_from}.'
                    assert idx_marble != -1, hint

                    player = state.list_player[idx_player_active + 1]
                    idx_marble = self.get_idx_marble(player=player, pos=pos_blocked)
                    hint = str_states
                    hint += 'Error 4: Game State was not reset.'
                    hint += f'\nHint: Player 2 must have a marble on pos {pos_blocked}.'
                    assert idx_marble != -1, hint

                    idx_marble = self.get_idx_marble(player=player, pos=pos_blocked - 1)
                    hint = str_states
                    hint += 'Error 5: Game State was not reset.'
                    hint += f'\nHint: Player 2 must have a marble on pos {pos_blocked - 1}.'
                    assert idx_marble != -1, hint

                pos_from = pos_to

    def test_move_with_SEVEN_multiple_steps_6(self):
        """Test 034: Test move with card SEVEN into finish [5 point]"""

        steps_split = [5, 2]
        list_card = [Card(suit='♣', rank='7'), Card(suit='♦', rank='7'), Card(suit='♥', rank='7'), Card(suit='♠', rank='7')]

        for card in list_card:

            self.game_server.reset()
            state = self.game_server.get_state()

            pos_from = 13
            card_seven_steps_remaining = 7
            card_active = card
            idx_player_active = 1
            state.cnt_round = 0
            state.idx_player_started = idx_player_active
            state.idx_player_active = idx_player_active
            state.bool_card_exchanged = True
            player = state.list_player[idx_player_active]
            player.list_card = [card]
            marble = player.list_marble[0]
            marble.pos = pos_from
            marble.is_save = False
            self.game_server.set_state(state)
            str_states = str(state)

            for steps in steps_split:

                pos_to = 77 if steps == 5 else 79
                action = Action(card=card, pos_from=pos_from, pos_to=pos_to)
                self.game_server.apply_action(action)
                str_states += f'Action: {action}\n'

                card_seven_steps_remaining -= steps

                state = self.game_server.get_state()
                str_states += str(state)

                found = False
                player = state.list_player[idx_player_active]
                found = self.get_idx_marble(player=player, pos=pos_to) != -1
                hint = str_states
                hint += f'Error 1: Player 1\'s marble must be moved from pos={pos_from} to pos={pos_to} with card={card}'
                assert found, hint

                if card_seven_steps_remaining == 0:
                    idx_player_active += 1
                    card_active = None

                hint = str_states
                hint += f'Error 2: "idx_player_active" should be {idx_player_active} not {state.idx_player_active}'
                assert state.idx_player_active == idx_player_active, hint

                hint = str_states
                hint += f'Error 3: "card_active" must be set to "{card}" {"after" if card_active is None else "while"} steps of card SEVEN are moved.'
                assert state.card_active == card_active, hint

                pos_from = pos_to

    def test_move_with_SEVEN_multiple_steps_7(self):
        """Test 035: Test move with card SEVEN into finish [5 point]"""

        steps_split = [5, 2]
        list_card = [Card(suit='♣', rank='7'), Card(suit='♦', rank='7'), Card(suit='♥', rank='7'), Card(suit='♠', rank='7')]

        for card in list_card:

            self.game_server.reset()
            state = self.game_server.get_state()

            pos_from = 12
            card_seven_steps_remaining = 7
            idx_player_active = 1
            state.cnt_round = 0
            state.idx_player_started = idx_player_active
            state.idx_player_active = idx_player_active
            state.bool_card_exchanged = True
            player = state.list_player[idx_player_active]
            player.list_card = [card]
            marble = player.list_marble[0]
            marble.pos = pos_from
            marble.is_save = False
            self.game_server.set_state(state)
            str_states = str(state)

            for steps in steps_split:

                if steps == 2:
                    list_action_found = self.game_server.get_list_action()
                    hint = str_states
                    hint += f'Error: Too many steps possible in finish.'
                    assert len(list_action_found) == 2, hint

                pos_to = 76 if steps == 5 else 78
                action = Action(card=card, pos_from=pos_from, pos_to=pos_to)
                self.game_server.apply_action(action)
                str_states += f'Action: {action}\n'

                card_seven_steps_remaining -= steps

                state = self.game_server.get_state()
                str_states += str(state)

                pos_from = pos_to

    def test_overtake_save_marble_1(self) -> None:
        """Test 036: Test to overtake own marble on save start [1 point]"""

        self.game_server.reset()
        state = self.game_server.get_state()

        card = Card(suit='♣', rank='5')
        idx_player_active = 0
        state.cnt_round = 0
        state.idx_player_started = idx_player_active
        state.idx_player_active = idx_player_active
        state.bool_card_exchanged = True
        player = state.list_player[idx_player_active]
        player.list_card = [card]
        player.list_marble[0].pos = 63
        player.list_marble[0].is_save = False
        player.list_marble[1].pos = 0
        player.list_marble[1].is_save = True
        self.game_server.set_state(state)
        str_state = str(state)

        list_action_found = self.game_server.get_list_action()
        list_action_expected = [
            Action(card=Card(suit='♣', rank='5'), pos_from=0, pos_to=5)
        ]

        hint = str_state
        hint += 'Error: "get_list_action" result is wrong'
        hint += f'\nExpected:'
        hint += f'\n{self.get_list_action_as_str(list_action_expected)}'
        hint += f'\nFound:'
        hint += f'\n{self.get_list_action_as_str(list_action_found)}'
        hint += f'\nHint: Marbles on start with status "is_save"=True must be blocking.'
        assert self.get_sorted_list_action(list_action_found) == self.get_sorted_list_action(list_action_expected), hint

    def test_overtake_save_marble_2(self) -> None:
        """Test 037: Test to overtake oponents marble on save start [1 point]"""

        self.game_server.reset()
        state = self.game_server.get_state()

        card = Card(suit='♣', rank='5')
        idx_player_active = 0
        state.cnt_round = 0
        state.idx_player_started = idx_player_active
        state.idx_player_active = idx_player_active
        state.bool_card_exchanged = True
        player = state.list_player[idx_player_active]
        player.list_card = [card]
        player.list_marble[0].pos = 15
        player.list_marble[0].is_save = False
        player = state.list_player[idx_player_active + 1]
        player.list_marble[1].pos = 16
        player.list_marble[1].is_save = True
        self.game_server.set_state(state)
        str_state = str(state)

        list_action_found = self.game_server.get_list_action()
        list_action_expected = []

        hint = str_state
        hint += 'Error: "get_list_action" result is wrong'
        hint += f'\nExpected:'
        hint += f'\n{self.get_list_action_as_str(list_action_expected)}'
        hint += f'\nFound:'
        hint += f'\n{self.get_list_action_as_str(list_action_found)}'
        hint += f'\nHint: Marbles on start with status "is_save"=True must be blocking.'
        assert self.get_sorted_list_action(list_action_found) == self.get_sorted_list_action(list_action_expected), hint

    def test_send_home_with_simple_cards(self):
        """Test 038: Test send home with simple cards from start [1 point]"""

        list_test = [
            {'card': Card(suit='♣', rank='A'), 'list_steps': [1, 11]},
            {'card': Card(suit='♦', rank='A'), 'list_steps': [1, 11]},
            {'card': Card(suit='♥', rank='A'), 'list_steps': [1, 11]},
            {'card': Card(suit='♠', rank='A'), 'list_steps': [1, 11]},
            {'card': Card(suit='♣', rank='2'), 'list_steps': [2]},
            {'card': Card(suit='♦', rank='2'), 'list_steps': [2]},
            {'card': Card(suit='♥', rank='2'), 'list_steps': [2]},
            {'card': Card(suit='♠', rank='2'), 'list_steps': [2]},
            {'card': Card(suit='♣', rank='3'), 'list_steps': [3]},
            {'card': Card(suit='♦', rank='3'), 'list_steps': [3]},
            {'card': Card(suit='♥', rank='3'), 'list_steps': [3]},
            {'card': Card(suit='♠', rank='3'), 'list_steps': [3]},
            {'card': Card(suit='♣', rank='4'), 'list_steps': [4, -4]},
            {'card': Card(suit='♦', rank='4'), 'list_steps': [4, -4]},
            {'card': Card(suit='♥', rank='4'), 'list_steps': [4, -4]},
            {'card': Card(suit='♠', rank='4'), 'list_steps': [4, -4]},
            {'card': Card(suit='♣', rank='5'), 'list_steps': [5]},
            {'card': Card(suit='♦', rank='5'), 'list_steps': [5]},
            {'card': Card(suit='♥', rank='5'), 'list_steps': [5]},
            {'card': Card(suit='♠', rank='5'), 'list_steps': [5]},
            {'card': Card(suit='♣', rank='6'), 'list_steps': [6]},
            {'card': Card(suit='♦', rank='6'), 'list_steps': [6]},
            {'card': Card(suit='♥', rank='6'), 'list_steps': [6]},
            {'card': Card(suit='♠', rank='6'), 'list_steps': [6]},
            {'card': Card(suit='♣', rank='8'), 'list_steps': [8]},
            {'card': Card(suit='♦', rank='8'), 'list_steps': [8]},
            {'card': Card(suit='♥', rank='8'), 'list_steps': [8]},
            {'card': Card(suit='♠', rank='8'), 'list_steps': [8]},
            {'card': Card(suit='♣', rank='9'), 'list_steps': [9]},
            {'card': Card(suit='♦', rank='9'), 'list_steps': [9]},
            {'card': Card(suit='♥', rank='9'), 'list_steps': [9]},
            {'card': Card(suit='♠', rank='9'), 'list_steps': [9]},
            {'card': Card(suit='♣', rank='10'), 'list_steps': [10]},
            {'card': Card(suit='♦', rank='10'), 'list_steps': [10]},
            {'card': Card(suit='♥', rank='10'), 'list_steps': [10]},
            {'card': Card(suit='♠', rank='10'), 'list_steps': [10]},
            {'card': Card(suit='♣', rank='Q'), 'list_steps': [12]},
            {'card': Card(suit='♦', rank='Q'), 'list_steps': [12]},
            {'card': Card(suit='♥', rank='Q'), 'list_steps': [12]},
            {'card': Card(suit='♠', rank='Q'), 'list_steps': [12]},
            {'card': Card(suit='♣', rank='K'), 'list_steps': [13]},
            {'card': Card(suit='♦', rank='K'), 'list_steps': [13]},
            {'card': Card(suit='♥', rank='K'), 'list_steps': [13]},
            {'card': Card(suit='♠', rank='K'), 'list_steps': [13]},
        ]
        self.send_home_test(pos_from=0, list_test=list_test)

    def test_send_home_with_SEVEN_from_start(self):
        """Test 039: Test send home with card SEVEN from start [1 point]"""

        list_test = [
            {'card': Card(suit='♣', rank='7'), 'list_steps': [1, 2, 3, 4, 5, 6, 7]},
            {'card': Card(suit='♦', rank='7'), 'list_steps': [1, 2, 3, 4, 5, 6, 7]},
            {'card': Card(suit='♥', rank='7'), 'list_steps': [1, 2, 3, 4, 5, 6, 7]},
            {'card': Card(suit='♠', rank='7'), 'list_steps': [1, 2, 3, 4, 5, 6, 7]},
        ]
        self.send_home_test(pos_from=0, list_test=list_test)

    def test_overtake_with_simple_cards(self):
        """Test 040: Test overtake with simple cards from start [1 point]"""

        list_test = [
            {'card': Card(suit='♣', rank='A'), 'list_steps': [11]},
            {'card': Card(suit='♦', rank='A'), 'list_steps': [11]},
            {'card': Card(suit='♥', rank='A'), 'list_steps': [11]},
            {'card': Card(suit='♠', rank='A'), 'list_steps': [11]},
            {'card': Card(suit='♣', rank='2'), 'list_steps': [2]},
            {'card': Card(suit='♦', rank='2'), 'list_steps': [2]},
            {'card': Card(suit='♥', rank='2'), 'list_steps': [2]},
            {'card': Card(suit='♠', rank='2'), 'list_steps': [2]},
            {'card': Card(suit='♣', rank='3'), 'list_steps': [3]},
            {'card': Card(suit='♦', rank='3'), 'list_steps': [3]},
            {'card': Card(suit='♥', rank='3'), 'list_steps': [3]},
            {'card': Card(suit='♠', rank='3'), 'list_steps': [3]},
            {'card': Card(suit='♣', rank='4'), 'list_steps': [4, -4]},
            {'card': Card(suit='♦', rank='4'), 'list_steps': [4, -4]},
            {'card': Card(suit='♥', rank='4'), 'list_steps': [4, -4]},
            {'card': Card(suit='♠', rank='4'), 'list_steps': [4, -4]},
            {'card': Card(suit='♣', rank='5'), 'list_steps': [5]},
            {'card': Card(suit='♦', rank='5'), 'list_steps': [5]},
            {'card': Card(suit='♥', rank='5'), 'list_steps': [5]},
            {'card': Card(suit='♠', rank='5'), 'list_steps': [5]},
            {'card': Card(suit='♣', rank='6'), 'list_steps': [6]},
            {'card': Card(suit='♦', rank='6'), 'list_steps': [6]},
            {'card': Card(suit='♥', rank='6'), 'list_steps': [6]},
            {'card': Card(suit='♠', rank='6'), 'list_steps': [6]},
            {'card': Card(suit='♣', rank='8'), 'list_steps': [8]},
            {'card': Card(suit='♦', rank='8'), 'list_steps': [8]},
            {'card': Card(suit='♥', rank='8'), 'list_steps': [8]},
            {'card': Card(suit='♠', rank='8'), 'list_steps': [8]},
            {'card': Card(suit='♣', rank='9'), 'list_steps': [9]},
            {'card': Card(suit='♦', rank='9'), 'list_steps': [9]},
            {'card': Card(suit='♥', rank='9'), 'list_steps': [9]},
            {'card': Card(suit='♠', rank='9'), 'list_steps': [9]},
            {'card': Card(suit='♣', rank='10'), 'list_steps': [10]},
            {'card': Card(suit='♦', rank='10'), 'list_steps': [10]},
            {'card': Card(suit='♥', rank='10'), 'list_steps': [10]},
            {'card': Card(suit='♠', rank='10'), 'list_steps': [10]},
            {'card': Card(suit='♣', rank='Q'), 'list_steps': [12]},
            {'card': Card(suit='♦', rank='Q'), 'list_steps': [12]},
            {'card': Card(suit='♥', rank='Q'), 'list_steps': [12]},
            {'card': Card(suit='♠', rank='Q'), 'list_steps': [12]},
            {'card': Card(suit='♣', rank='K'), 'list_steps': [13]},
            {'card': Card(suit='♦', rank='K'), 'list_steps': [13]},
            {'card': Card(suit='♥', rank='K'), 'list_steps': [13]},
            {'card': Card(suit='♠', rank='K'), 'list_steps': [13]},
        ]
        self.overtake_test(pos_from=0, list_test=list_test)

    def test_move_to_empty_finish_with_simple_cards(self):
        """Test 041: Test move to finish with simple cards [5 point]"""

        list_test = [
            {'card': Card(suit='♣', rank='A'), 'list_steps': [1, 11]},
            {'card': Card(suit='♦', rank='A'), 'list_steps': [1, 11]},
            {'card': Card(suit='♥', rank='A'), 'list_steps': [1, 11]},
            {'card': Card(suit='♠', rank='A'), 'list_steps': [1, 11]},
            {'card': Card(suit='♣', rank='2'), 'list_steps': [2]},
            {'card': Card(suit='♦', rank='2'), 'list_steps': [2]},
            {'card': Card(suit='♥', rank='2'), 'list_steps': [2]},
            {'card': Card(suit='♠', rank='2'), 'list_steps': [2]},
            {'card': Card(suit='♣', rank='3'), 'list_steps': [3]},
            {'card': Card(suit='♦', rank='3'), 'list_steps': [3]},
            {'card': Card(suit='♥', rank='3'), 'list_steps': [3]},
            {'card': Card(suit='♠', rank='3'), 'list_steps': [3]},
            {'card': Card(suit='♣', rank='4'), 'list_steps': [4]},
            {'card': Card(suit='♦', rank='4'), 'list_steps': [4]},
            {'card': Card(suit='♥', rank='4'), 'list_steps': [4]},
            {'card': Card(suit='♠', rank='4'), 'list_steps': [4]},
            {'card': Card(suit='♣', rank='5'), 'list_steps': [5]},
            {'card': Card(suit='♦', rank='5'), 'list_steps': [5]},
            {'card': Card(suit='♥', rank='5'), 'list_steps': [5]},
            {'card': Card(suit='♠', rank='5'), 'list_steps': [5]},
            {'card': Card(suit='♣', rank='6'), 'list_steps': [6]},
            {'card': Card(suit='♦', rank='6'), 'list_steps': [6]},
            {'card': Card(suit='♥', rank='6'), 'list_steps': [6]},
            {'card': Card(suit='♠', rank='6'), 'list_steps': [6]},
            {'card': Card(suit='♣', rank='8'), 'list_steps': [8]},
            {'card': Card(suit='♦', rank='8'), 'list_steps': [8]},
            {'card': Card(suit='♥', rank='8'), 'list_steps': [8]},
            {'card': Card(suit='♠', rank='8'), 'list_steps': [8]},
            {'card': Card(suit='♣', rank='9'), 'list_steps': [9]},
            {'card': Card(suit='♦', rank='9'), 'list_steps': [9]},
            {'card': Card(suit='♥', rank='9'), 'list_steps': [9]},
            {'card': Card(suit='♠', rank='9'), 'list_steps': [9]},
            {'card': Card(suit='♣', rank='10'), 'list_steps': [10]},
            {'card': Card(suit='♦', rank='10'), 'list_steps': [10]},
            {'card': Card(suit='♥', rank='10'), 'list_steps': [10]},
            {'card': Card(suit='♠', rank='10'), 'list_steps': [10]},
            {'card': Card(suit='♣', rank='Q'), 'list_steps': [12]},
            {'card': Card(suit='♦', rank='Q'), 'list_steps': [12]},
            {'card': Card(suit='♥', rank='Q'), 'list_steps': [12]},
            {'card': Card(suit='♠', rank='Q'), 'list_steps': [12]},
            {'card': Card(suit='♣', rank='K'), 'list_steps': [13]},
            {'card': Card(suit='♦', rank='K'), 'list_steps': [13]},
            {'card': Card(suit='♥', rank='K'), 'list_steps': [13]},
            {'card': Card(suit='♠', rank='K'), 'list_steps': [13]},
        ]

        for idx_player in range(4):
            pos_finish = self.CNT_STEPS + idx_player * self.CNT_BALLS * 2 + self.CNT_BALLS
            for i in range(4):
                pos_to = pos_finish + i

                for test in list_test:
                    card = test['card']
                    for steps in test['list_steps']:
                        pos_start = idx_player * int(self.CNT_STEPS / self.CNT_PLAYERS)

                        if pos_to - steps < pos_finish:
                            pos_from = (pos_start - steps + (pos_to - pos_finish + 1) + self.CNT_STEPS) % self.CNT_STEPS
                        else:
                            pos_from = pos_to - steps

                        self.move_marble_to_finish(card=card, pos_from=pos_from, pos_to=pos_to, idx_player=idx_player, steps=steps)

    def test_move_to_empty_finish_with_negative_steps(self):
        """Test 042: Test that can not move to finish with negative steps [1 point]"""

        list_test = [
            {'card': Card(suit='♣', rank='4'), 'list_steps': [-4]},
            {'card': Card(suit='♦', rank='4'), 'list_steps': [-4]},
            {'card': Card(suit='♥', rank='4'), 'list_steps': [-4]},
            {'card': Card(suit='♠', rank='4'), 'list_steps': [-4]},
        ]

        for idx_player in range(4):
            pos_finish = self.CNT_STEPS + idx_player * self.CNT_BALLS * 2 + self.CNT_BALLS
            for i in range(3):
                pos_to = pos_finish + i

                for test in list_test:
                    card = test['card']
                    for steps in test['list_steps']:
                        pos_start = idx_player * int(self.CNT_STEPS / self.CNT_PLAYERS)

                        pos_from = (pos_start + abs(steps) - (pos_to - pos_finish + 1) + self.CNT_STEPS) % self.CNT_STEPS
                        self.move_marble_to_finish(card=card, pos_from=pos_from, pos_to=pos_to, idx_player=idx_player, steps=steps)

    def test_not_overtaking_in_finish(self):
        """Test 043: Test not overtaking in finish [5 point]"""

        list_test = [
            {'card': Card(suit='♣', rank='A'), 'list_steps': [1, 11]},
            {'card': Card(suit='♦', rank='A'), 'list_steps': [1, 11]},
            {'card': Card(suit='♥', rank='A'), 'list_steps': [1, 11]},
            {'card': Card(suit='♠', rank='A'), 'list_steps': [1, 11]},
            {'card': Card(suit='♣', rank='2'), 'list_steps': [2]},
            {'card': Card(suit='♦', rank='2'), 'list_steps': [2]},
            {'card': Card(suit='♥', rank='2'), 'list_steps': [2]},
            {'card': Card(suit='♠', rank='2'), 'list_steps': [2]},
            {'card': Card(suit='♣', rank='3'), 'list_steps': [3]},
            {'card': Card(suit='♦', rank='3'), 'list_steps': [3]},
            {'card': Card(suit='♥', rank='3'), 'list_steps': [3]},
            {'card': Card(suit='♠', rank='3'), 'list_steps': [3]},
            {'card': Card(suit='♣', rank='4'), 'list_steps': [4]},
            {'card': Card(suit='♦', rank='4'), 'list_steps': [4]},
            {'card': Card(suit='♥', rank='4'), 'list_steps': [4]},
            {'card': Card(suit='♠', rank='4'), 'list_steps': [4]},
            {'card': Card(suit='♣', rank='5'), 'list_steps': [5]},
            {'card': Card(suit='♦', rank='5'), 'list_steps': [5]},
            {'card': Card(suit='♥', rank='5'), 'list_steps': [5]},
            {'card': Card(suit='♠', rank='5'), 'list_steps': [5]},
            {'card': Card(suit='♣', rank='6'), 'list_steps': [6]},
            {'card': Card(suit='♦', rank='6'), 'list_steps': [6]},
            {'card': Card(suit='♥', rank='6'), 'list_steps': [6]},
            {'card': Card(suit='♠', rank='6'), 'list_steps': [6]},
            {'card': Card(suit='♣', rank='7'), 'list_steps': [1, 2, 3, 4, 5, 6, 7]},
            {'card': Card(suit='♦', rank='7'), 'list_steps': [1, 2, 3, 4, 5, 6, 7]},
            {'card': Card(suit='♥', rank='7'), 'list_steps': [1, 2, 3, 4, 5, 6, 7]},
            {'card': Card(suit='♠', rank='7'), 'list_steps': [1, 2, 3, 4, 5, 6, 7]},
            {'card': Card(suit='♣', rank='8'), 'list_steps': [8]},
            {'card': Card(suit='♦', rank='8'), 'list_steps': [8]},
            {'card': Card(suit='♥', rank='8'), 'list_steps': [8]},
            {'card': Card(suit='♠', rank='8'), 'list_steps': [8]},
            {'card': Card(suit='♣', rank='9'), 'list_steps': [9]},
            {'card': Card(suit='♦', rank='9'), 'list_steps': [9]},
            {'card': Card(suit='♥', rank='9'), 'list_steps': [9]},
            {'card': Card(suit='♠', rank='9'), 'list_steps': [9]},
            {'card': Card(suit='♣', rank='10'), 'list_steps': [10]},
            {'card': Card(suit='♦', rank='10'), 'list_steps': [10]},
            {'card': Card(suit='♥', rank='10'), 'list_steps': [10]},
            {'card': Card(suit='♠', rank='10'), 'list_steps': [10]},
            {'card': Card(suit='♣', rank='Q'), 'list_steps': [12]},
            {'card': Card(suit='♦', rank='Q'), 'list_steps': [12]},
            {'card': Card(suit='♥', rank='Q'), 'list_steps': [12]},
            {'card': Card(suit='♠', rank='Q'), 'list_steps': [12]},
            {'card': Card(suit='♣', rank='K'), 'list_steps': [13]},
            {'card': Card(suit='♦', rank='K'), 'list_steps': [13]},
            {'card': Card(suit='♥', rank='K'), 'list_steps': [13]},
            {'card': Card(suit='♠', rank='K'), 'list_steps': [13]},
        ]

        for idx_player in range(4):
            pos_finish = self.CNT_STEPS + idx_player * self.CNT_BALLS * 2 + self.CNT_BALLS
            for i in range(3):
                pos_to = pos_finish + i + 1

                for test in list_test:
                    card = test['card']
                    for steps in test['list_steps']:
                        pos_start = idx_player * int(self.CNT_STEPS / self.CNT_PLAYERS)

                        if pos_to - steps < pos_finish:
                            pos_from = (pos_start - steps + (pos_to - pos_finish + 1) + self.CNT_STEPS) % self.CNT_STEPS
                        else:
                            pos_from = pos_to - steps

                        self.move_marble_to_blocked_finish(card=card, pos_from=pos_from, pos_to=pos_to, idx_player=idx_player)

    def test_card_exchange_at_beginning_of_round_1(self):
        """Test 044: Test card exchange actions at beginning of round [1 point]"""

        self.game_server.reset()
        state = self.game_server.get_state()

        idx_player_active = 0
        state.cnt_round = 0
        state.idx_player_started = idx_player_active
        state.idx_player_active = idx_player_active
        self.game_server.set_state(state)
        str_state = str(state)

        list_action_found = self.game_server.get_list_action()
        list_action_expected = []

        player = state.list_player[idx_player_active]
        for card in player.list_card:
            action = Action(card=card, pos_from=None, pos_to=None)
            if action not in list_action_expected:
                list_action_expected.append(action)

        hint = str_state
        hint += 'Error: "get_list_action" result is wrong'
        hint += f'\nExpected:'
        hint += f'\n{self.get_list_action_as_str(self.get_sorted_list_action(list_action_expected))}'
        hint += f'\nFound:'
        hint += f'\n{self.get_list_action_as_str(self.get_sorted_list_action(list_action_found))}'
        assert self.get_sorted_list_action(list_action_found) == self.get_sorted_list_action(list_action_expected), hint

    def test_card_exchange_at_beginning_of_round_2(self):
        """Test 045: Test card exchange result at beginning of round [1 point]"""

        self.game_server.reset()
        state = self.game_server.get_state()

        idx_player_active = 0
        state.cnt_round = 0
        state.idx_player_started = idx_player_active
        state.idx_player_active = idx_player_active
        self.game_server.set_state(state)
        str_states = str(state)

        list_card = []
        for player in state.list_player:
            card = player.list_card[0]  # first card
            list_card.append(card)
            action = Action(card=card, pos_from=None, pos_to=None)
            self.game_server.apply_action(action)
            str_states += f'Action: {action}\n'

        self.game_server.set_state(state)
        str_states += str(state)

        is_okay = True
        for idx_player in range(self.CNT_PLAYERS):
            idx_player_partner = (idx_player + 2) % self.CNT_PLAYERS
            player = state.list_player[idx_player_partner]
            card = list_card[idx_player]

            is_okay = is_okay and card in player.list_card

        hint = str_states
        hint += 'Error: Card exchange had wrong result.'

        assert is_okay, hint

    def test_number_of_cards_in_round_1(self):
        """Test 046: Test number of cards dealt in round 1 [1 point]"""
        self.game_server.reset()
        state = self.game_server.get_state()
        str_state = str(state)
        for idx_player in range(self.CNT_PLAYERS):
            cnt_cards_found = len(state.list_player[idx_player].list_card)
            cnt_cards_expected = 6
            hint = str_state
            hint += f'Error: Expected {cnt_cards_expected} cards, found {cnt_cards_found} cards.'
            assert cnt_cards_found == cnt_cards_expected, hint

    def test_number_of_cards_in_round_2(self):
        """Test 047: Test number of cards dealt in round 2 [1 point]"""
        self.start_game_state_at_round_2()

        state = self.game_server.get_state()
        str_state = str(state)

        for idx_player in range(self.CNT_PLAYERS):
            cnt_cards_found = len(state.list_player[idx_player].list_card)
            cnt_cards_expected = 5
            hint = str_state
            hint += f'Error: Expected {cnt_cards_expected} cards, found {cnt_cards_found} cards.'
            assert cnt_cards_found == cnt_cards_expected, hint

    def test_number_of_cards_in_round_5(self):
        """Test 048: Test number of cards dealt in round 5 [1 point]"""
        self.game_server.reset()

        state = self.game_server.get_state()

        idx_player_active = 0
        state.cnt_round = 4
        state.idx_player_active = idx_player_active
        state.bool_card_exchanged = True
        for idx_player in range(self.CNT_PLAYERS):
            state.list_player[idx_player].list_card = []
        self.game_server.set_state(state)

        self.game_server.apply_action(None)
        self.game_server.apply_action(None)
        self.game_server.apply_action(None)
        self.game_server.apply_action(None)

        state = self.game_server.get_state()
        str_state = str(state)

        for idx_player in range(self.CNT_PLAYERS):
            cnt_cards_found = 0
            cnt_cards_found = len(state.list_player[idx_player].list_card)
            cnt_cards_expected = 2
            hint = str_state
            hint += f'Error: Expected {cnt_cards_expected} cards, found {cnt_cards_found} cards.'
            assert cnt_cards_found == cnt_cards_expected, hint

    def test_number_of_cards_in_round_6(self):
        """Test 049: Test number of cards dealt in round 6 [1 point]"""
        self.game_server.reset()

        state = self.game_server.get_state()

        idx_player_active = 0
        state.cnt_round = 5
        state.idx_player_active = idx_player_active
        state.bool_card_exchanged = True
        for idx_player in range(self.CNT_PLAYERS):
            state.list_player[idx_player].list_card = []
        self.game_server.set_state(state)

        self.game_server.apply_action(None)
        self.game_server.apply_action(None)
        self.game_server.apply_action(None)
        self.game_server.apply_action(None)

        state = self.game_server.get_state()
        str_state = str(state)

        for idx_player in range(self.CNT_PLAYERS):
            cnt_cards_found = 0
            cnt_cards_found = len(state.list_player[idx_player].list_card)
            cnt_cards_expected = 6
            hint = str_state
            hint += f'Error: Expected {cnt_cards_expected} cards, found {cnt_cards_found} cards.'
            assert cnt_cards_found == cnt_cards_expected, hint

    def test_stock_out_of_cards(self):
        """Test 050: Test re-shuffle if stock out of cards [1 point]"""
        self.game_server.reset()

        state = self.game_server.get_state()

        state.list_card_discard.extend(state.list_card_draw)
        state.list_card_discard.append(Card(suit='♥', rank='A'))  # additional card was discarded after JKR
        state.list_card_draw = []

        self.game_server.set_state(state)

        self.game_server.apply_action(None)
        self.game_server.apply_action(None)
        self.game_server.apply_action(None)
        self.game_server.apply_action(None)

        state = self.game_server.get_state()
        str_state = str(state)

        cnt_cards = len(state.list_card_draw)
        for player in state.list_player:
            cnt_cards += len(player.list_card)

        hint = str_state
        hint += f'Error 1: Sum of cards must remain 110 after re-shuffle.'
        assert cnt_cards == 110, hint

        hint = str_state
        hint += f'Error 2: "list_card_discard" should be empty after re-shuffle.'
        assert len(state.list_card_discard) == 0, hint

    def test_folding_cards(self):
        """Test 051: Test folding cards when no action possible [1 point]"""

        self.game_server.reset()
        state = self.game_server.get_state()

        idx_player_active = 0
        state.cnt_round = 0
        state.idx_player_started = idx_player_active
        state.idx_player_active = idx_player_active
        state.bool_card_exchanged = True
        player = state.list_player[idx_player_active]
        player.list_card = [Card(suit='♥', rank='2'), Card(suit='♠', rank='10'), Card(suit='♦', rank='4')]
        player = state.list_player[idx_player_active + 1]
        player.list_card = [Card(suit='♥', rank='A')]
        self.game_server.set_state(state)
        str_states = str(state)

        self.game_server.apply_action(None)
        str_states += f'Action: None\n'

        state = self.game_server.get_state()
        str_states += str(state)

        player = state.list_player[idx_player_active]

        hint = str_states
        hint += 'Error: Player 1 must fold cards without actions.'
        assert len(player.list_card) == 0, hint

    def test_support_partner_at_the_end(self):
        """Test 052: Test support partner at the end [1 point]"""

        card = Card(suit='♣', rank='5')
        for idx_player in range(4):

            self.game_server.reset()
            state = self.game_server.get_state()

            state.idx_player_started = idx_player
            state.idx_player_active = idx_player
            state.bool_card_exchanged = True

            pos_finish = self.CNT_STEPS + idx_player * self.CNT_BALLS * 2 + self.CNT_BALLS
            player = state.list_player[idx_player]
            player.list_card = [card]
            for i in range(4):
                player.list_marble[i].pos = pos_finish + i

            idx_partner = (idx_player + 2) % self.CNT_PLAYERS
            pos_start = idx_partner * int(self.CNT_STEPS / self.CNT_PLAYERS)
            player = state.list_player[idx_partner]
            player.list_marble[0].pos = pos_start
            player.list_marble[0].is_save = False

            self.game_server.set_state(state)
            str_states = str(state)

            list_action_found = self.game_server.get_list_action()

            hint = str_states
            hint += f'Error 1: Player {idx_player+1} must allowed to move with Player {idx_partner+1}\'s marbles'
            hint += f'\nafter placing his own marbles at the finish.'
            assert len(list_action_found) > 0, hint

            pos_to = pos_start + 5
            action = Action(card=card, pos_from=pos_start, pos_to=pos_to)
            self.game_server.apply_action(action)
            str_states += f'Action: None\n'

            state = self.game_server.get_state()
            str_states += str(state)

            player = state.list_player[idx_partner]
            idx_marble = self.get_idx_marble(player=player, pos=pos_to)

            hint = str_states
            hint += f'Error 2: Player {idx_player+1} should have moved Player {idx_partner+1}\'s marble'
            hint += f'\nfrom {pos_start} to {pos_to}.'
            assert idx_marble != -1, hint

    def test_unique_actions(self):
        """Test 053: Test if list_action contains unique actions [2 point]"""

        self.game_server.reset()
        state = self.game_server.get_state()

        idx_player_active = 0
        state.cnt_round = 0
        state.idx_player_started = idx_player_active
        state.idx_player_active = idx_player_active
        state.bool_card_exchanged = True

        player = state.list_player[idx_player_active]
        player.list_card = [Card(suit='♣', rank='5'), Card(suit='♣', rank='5')]
        player.list_marble[0].pos = 0

        self.game_server.set_state(state)
        str_state = str(state)

        list_action_found = self.game_server.get_list_action()

        hint = str_state
        hint += f'Error: List of actions contains duplicate actions.'
        assert len(list_action_found) == 1, hint

    def test_finish_game(self):
        """Test 054: Test finish game [1 point]"""

        self.game_server.reset()
        state = self.game_server.get_state()

        idx_player_active = 0
        state.cnt_round = 0
        state.idx_player_started = idx_player_active
        state.idx_player_active = idx_player_active
        state.bool_card_exchanged = True

        for idx_player in [0, 2]:
            pos_finish = self.CNT_STEPS + idx_player * self.CNT_BALLS * 2 + self.CNT_BALLS
            player = state.list_player[idx_player]
            for idx_marble in range(4):
                player.list_marble[idx_marble].pos = pos_finish + idx_marble

        player = state.list_player[idx_player_active]
        player.list_card = [Card(suit='♥', rank='A')]
        player.list_marble[0].pos = 0

        self.game_server.set_state(state)
        str_states = str(state)

        action = Action(card=Card(suit='♥', rank='A'), pos_from=0, pos_to=68)
        self.game_server.apply_action(action)
        str_states += f'Action: None\n'

        state = self.game_server.get_state()
        str_states += str(state)

        hint = str_states
        hint += 'Error: Game should be finished.'
        assert state.phase == GamePhase.FINISHED, hint

    # --- helper functions ---

    def get_idx_marble(self, player: PlayerState, pos: int) -> int:
        for idx_marble, marble in enumerate(player.list_marble):
            if marble.pos == pos:
                return idx_marble
        return -1

    def get_cnt_marbles_in_kennel(self, state: dict, idx_player: int) -> int:
        cnt_in_kennel = 0
        player = state.list_player[idx_player]
        for marble in player.list_marble:
            if marble.pos >= self.CNT_STEPS + idx_player * self.CNT_BALLS * 2 and \
                    marble.pos < self.CNT_STEPS + idx_player * self.CNT_BALLS * 2 + self.CNT_BALLS:
                cnt_in_kennel += 1
        return cnt_in_kennel

    def get_sorted_list_action(self, list_action):
<<<<<<< HEAD
        return sorted(list_action, key=lambda x: (str(x.card), -1 if x.pos_from is None else x.pos_from, -1 if x.pos_to is None else x.pos_to, x.card_swap))
=======
        return sorted(list_action, key=lambda x: (
            str(x.card),
            -1 if x.pos_from is None else x.pos_from,
            -1 if x.pos_to is None else x.pos_to,
            str(x.card_swap))
        )
>>>>>>> 8375ec20

    def get_list_action_as_str(self, list_action):
        list_action = self.get_sorted_list_action(list_action)
        return json.dumps([str(action) for action in list_action], indent=4, ensure_ascii=False)

    def start_game_state_at_round_2(self):
        self.game_server.reset()

        state = self.game_server.get_state()

        idx_player_started = 0
        state.idx_player_started = idx_player_started
        state.idx_player_active = idx_player_started
        state.bool_card_exchanged = True
        for idx_player in range(self.CNT_PLAYERS):
            state.list_player[idx_player].list_card = []
        self.game_server.set_state(state)

        self.game_server.apply_action(None)
        self.game_server.apply_action(None)
        self.game_server.apply_action(None)
        self.game_server.apply_action(None)

    def move_marble(self, card: str, pos_from: int, pos_to: int) -> None:
        self.game_server.reset()
        state = self.game_server.get_state()

        idx_player_active = 0
        state.idx_player_started = idx_player_active
        state.idx_player_active = idx_player_active
        state.bool_card_exchanged = True
        player = state.list_player[idx_player_active]
        player.list_card = [card]
        player.list_marble[0].pos = pos_from
        player.list_marble[0].is_save = True
        self.game_server.set_state(state)
        str_states = str(state)

        action = Action(card=card, pos_from=pos_from, pos_to=pos_to)
        self.game_server.apply_action(action)
        str_states += f'Action: {action}\n'

        state = self.game_server.get_state()
        str_states += str(state)

        player = state.list_player[idx_player_active]
        found = self.get_idx_marble(player=player, pos=pos_to) != -1
        hint = str_states
        hint += f'Error: Player 1\'s marble must be moved from pos={pos_from} to pos={pos_to} with card={card}'
        assert found, hint

    def move_marble_to_finish(self, card: str, pos_from: int, pos_to: int, idx_player: int, steps: int) -> None:

        list_is_save = [True, False]  # on path
        if pos_from > self.CNT_STEPS:
            list_is_save = [False]  # inside finish

        for is_save in list_is_save:

            self.game_server.reset()
            state = self.game_server.get_state()

            state.idx_player_started = idx_player
            state.idx_player_active = idx_player
            state.bool_card_exchanged = True
            player = state.list_player[idx_player]
            player.list_card = [card]
            player.list_marble[0].pos = pos_from
            player.list_marble[0].is_save = is_save
            self.game_server.set_state(state)
            str_states = str(state)

            list_action_found = self.game_server.get_list_action()
            action = Action(card=card, pos_from=pos_from, pos_to=pos_to)

            if is_save:
                hint = str_states
                hint += 'Error 1: "get_list_action" result is wrong.'
                hint += f'\nAction not allowed: {action}'
                hint += f'\nHint: Player 1 can not move to finish directly from Start (is_save=True).'
                assert action not in list_action_found, hint

            else:
                if steps > 0:

                    hint = str_states
                    hint += 'Error 2: "get_list_action" result is wrong'
                    hint += f'\nAction missing: {action}'
                    assert action in list_action_found, hint

                    self.game_server.apply_action(action)
                    str_states += f'Action: {action}\n'

                    state = self.game_server.get_state()
                    str_states += str(state)

                    player = state.list_player[idx_player]
                    found = self.get_idx_marble(player=player, pos=pos_to) != -1
                    hint = str_states
                    hint += f'Error 3: Player {idx_player+1}\'s marble must be moved from pos={pos_from} to pos={pos_to} with card={card}'
                    assert found, hint

                else:
                    hint = str_states
                    hint += 'Error 4: "get_list_action" result is wrong.'
                    hint += f'\nAction not allowed: {action}'
                    hint += f'\nHint: Player 1 can not move backwards into finish.'
                    assert action not in list_action_found, hint

    def move_marble_to_blocked_finish(self, card: str, pos_from: int, pos_to: int, idx_player: int) -> None:
        self.game_server.reset()
        state = self.game_server.get_state()

        for offset in [0, 1]:
            state.idx_player_started = idx_player
            state.idx_player_active = idx_player
            state.bool_card_exchanged = True
            player = state.list_player[idx_player]
            player.list_card = [card]
            player.list_marble[0].pos = pos_from
            player.list_marble[0].is_save = False
            player.list_marble[1].pos = pos_to - offset
            player.list_marble[1].is_save = False
            self.game_server.set_state(state)
            str_state = str(state)

            list_action_found = self.game_server.get_list_action()
            action = Action(card=card, pos_from=pos_from, pos_to=pos_to - offset)

            hint = str_state
            hint += 'Error: "get_list_action" result is wrong.'
            hint += f'\nAction not allowed: {action}'
            if offset == 0:
                hint += f'\nHint: Player 1 can not kick out marbles in finish.'
            else:
                hint += f'\nHint: Player 1 can not overtake marbles in finish.'
            assert action not in list_action_found, hint

    def overtake_marble(self, card: str, pos_from: int, pos_to: int) -> None:
        self.game_server.reset()
        state = self.game_server.get_state()

        idx_player_active = 0
        state.idx_player_started = idx_player_active
        state.idx_player_active = idx_player_active
        state.bool_card_exchanged = True
        player = state.list_player[idx_player_active]
        player.list_card = [card]
        player.list_marble[0].pos = pos_from
        player.list_marble[0].is_save = True
        player = state.list_player[idx_player_active + 1]
        player.list_card = [card]
        player.list_marble[0].pos = pos_from + 1
        player.list_marble[0].is_save = False
        self.game_server.set_state(state)
        str_states = str(state)

        action = Action(card=card, pos_from=pos_from, pos_to=pos_to)
        self.game_server.apply_action(action)
        str_states += f'Action: {action}\n'

        state = self.game_server.get_state()
        str_states += str(state)

        player = state.list_player[idx_player_active + 1]
        found = self.get_idx_marble(player=player, pos=pos_from + 1) != -1
        hint = str_states
        hint += f'Error: Player 2\'s marble must be sent to kennel from pos={pos_from + 1}'
        assert found, hint

    def send_home_marble(self, card: str, pos_from: int, pos_to: int, is_own_marble: bool) -> None:
        self.game_server.reset()
        state = self.game_server.get_state()

        idx_player_active = 0
        state.idx_player_started = idx_player_active
        state.idx_player_active = idx_player_active
        state.bool_card_exchanged = True
        player = state.list_player[idx_player_active]
        player.list_card = [card]
        player.list_marble[0].pos = pos_from
        player.list_marble[0].is_save = True
        if is_own_marble:
            player.list_marble[1].pos = pos_to
            player.list_marble[1].is_save = False
        else:
            player = state.list_player[idx_player_active + 1]
            player.list_marble[0].pos = pos_to
            player.list_marble[0].is_save = False
        self.game_server.set_state(state)
        str_states = str(state)

        action = Action(card=card, pos_from=pos_from, pos_to=pos_to)
        self.game_server.apply_action(action)
        str_states += f'Action: {action}\n'

        state = self.game_server.get_state()
        str_states += str(state)

        if is_own_marble:
            cnt_in_kennel = self.get_cnt_marbles_in_kennel(state=state, idx_player=idx_player_active)
            found = cnt_in_kennel == 3
        else:
            cnt_in_kennel = self.get_cnt_marbles_in_kennel(state=state, idx_player=idx_player_active + 1)
            found = cnt_in_kennel == 4
        hint = str_states
        hint += f'Error: Player 2\'s marble must be sent home with card={card}'
        assert found, hint

    def move_test(self, pos_from: int, list_test: list[dict]) -> None:
        for test in list_test:
            card = test['card']
            for steps in test['list_steps']:
                pos_to = (pos_from + steps + self.CNT_STEPS) % self.CNT_STEPS
                self.move_marble(card=card, pos_from=pos_from, pos_to=pos_to)

    def overtake_test(self, pos_from: int, list_test: list[dict]) -> None:
        for test in list_test:
            card = test['card']
            for steps in test['list_steps']:
                pos_to = (pos_from + steps + self.CNT_STEPS) % self.CNT_STEPS
                self.overtake_marble(card=card, pos_from=pos_from, pos_to=pos_to)

    def send_home_test(self, pos_from: int, list_test: list[dict]) -> None:
        for test in list_test:
            card = test['card']
            for steps in test['list_steps']:
                pos_to = (pos_from + steps + self.CNT_STEPS) % self.CNT_STEPS
                for is_own_marble in [True, False]:
                    self.send_home_marble(card=card, pos_from=pos_from, pos_to=pos_to, is_own_marble=is_own_marble)


if __name__ == '__main__':

    if len(sys.argv) < 3:
        print("Error: Wrong number of arguments")
        print("Use: python benchmark_dog_copy.py python [dog.Dog]")
        print("  or python benchmark_dog_copy.py localhost [port]")
        print("  or python benchmark_dog_copy.py remote [host:port]")
        sys.exit()

    benchmark = DogBenchmark(argv=sys.argv)

    if True:  # Run all tests
        benchmark.run_tests()

    else:  # Run specific test(s)
<<<<<<< HEAD
        benchmark.test_swap_with_JAKE_1()
        benchmark.test_swap_with_JAKE_2()
=======
        benchmark.test_chose_card_with_JOKER_1()
>>>>>>> 8375ec20
<|MERGE_RESOLUTION|>--- conflicted
+++ resolved
@@ -604,11 +604,6 @@
             list_action_found = self.game_server.get_list_action()
             list_action_expected = [
                 Action(card=Card(suit='', rank='JKR'), pos_from=64, pos_to=0),
-<<<<<<< HEAD
-                Action(card=Card(suit='', rank='JKR'), pos_from=None, pos_to=None, card_swap=Card(suit='♥', rank='A')),
-                Action(card=Card(suit='', rank='JKR'), pos_from=None, pos_to=None, card_swap=Card(suit='♥', rank='K')),
-=======
->>>>>>> 8375ec20
             ]
             for suit in LIST_SUIT:
                 list_action_expected.extend([
@@ -656,23 +651,6 @@
             str_state = str(state)
 
             list_action_found = self.game_server.get_list_action()
-<<<<<<< HEAD
-            list_action_expected = [
-                Action(card=Card(suit='', rank='JKR'), pos_from=None, pos_to=None, card_swap=Card(suit='♥', rank='2')),
-                Action(card=Card(suit='', rank='JKR'), pos_from=None, pos_to=None, card_swap=Card(suit='♥', rank='3')),
-                Action(card=Card(suit='', rank='JKR'), pos_from=None, pos_to=None, card_swap=Card(suit='♥', rank='4')),
-                Action(card=Card(suit='', rank='JKR'), pos_from=None, pos_to=None, card_swap=Card(suit='♥', rank='5')),
-                Action(card=Card(suit='', rank='JKR'), pos_from=None, pos_to=None, card_swap=Card(suit='♥', rank='6')),
-                Action(card=Card(suit='', rank='JKR'), pos_from=None, pos_to=None, card_swap=Card(suit='♥', rank='7')),
-                Action(card=Card(suit='', rank='JKR'), pos_from=None, pos_to=None, card_swap=Card(suit='♥', rank='8')),
-                Action(card=Card(suit='', rank='JKR'), pos_from=None, pos_to=None, card_swap=Card(suit='♥', rank='9')),
-                Action(card=Card(suit='', rank='JKR'), pos_from=None, pos_to=None, card_swap=Card(suit='♥', rank='10')),
-                Action(card=Card(suit='', rank='JKR'), pos_from=None, pos_to=None, card_swap=Card(suit='♥', rank='A')),
-                Action(card=Card(suit='', rank='JKR'), pos_from=None, pos_to=None, card_swap=Card(suit='♥', rank='J')),
-                Action(card=Card(suit='', rank='JKR'), pos_from=None, pos_to=None, card_swap=Card(suit='♥', rank='K')),
-                Action(card=Card(suit='', rank='JKR'), pos_from=None, pos_to=None, card_swap=Card(suit='♥', rank='Q')),
-            ]
-=======
             list_action_expected = []
             for suit in LIST_SUIT:
                 list_action_expected.extend([
@@ -690,7 +668,6 @@
                     Action(card=Card(suit='', rank='JKR'), pos_from=None, pos_to=None, card_swap=Card(suit=suit, rank='K')),
                     Action(card=Card(suit='', rank='JKR'), pos_from=None, pos_to=None, card_swap=Card(suit=suit, rank='Q')),
                 ])
->>>>>>> 8375ec20
             hint = str_state
             hint += f'Error 1: "get_list_action" must return {len(list_action_expected)} not {len(list_action_found)} actions'
             assert len(list_action_found) == len(list_action_expected), hint
@@ -1951,16 +1928,12 @@
         return cnt_in_kennel
 
     def get_sorted_list_action(self, list_action):
-<<<<<<< HEAD
-        return sorted(list_action, key=lambda x: (str(x.card), -1 if x.pos_from is None else x.pos_from, -1 if x.pos_to is None else x.pos_to, x.card_swap))
-=======
         return sorted(list_action, key=lambda x: (
             str(x.card),
             -1 if x.pos_from is None else x.pos_from,
             -1 if x.pos_to is None else x.pos_to,
             str(x.card_swap))
         )
->>>>>>> 8375ec20
 
     def get_list_action_as_str(self, list_action):
         list_action = self.get_sorted_list_action(list_action)
@@ -2208,9 +2181,4 @@
         benchmark.run_tests()
 
     else:  # Run specific test(s)
-<<<<<<< HEAD
-        benchmark.test_swap_with_JAKE_1()
-        benchmark.test_swap_with_JAKE_2()
-=======
-        benchmark.test_chose_card_with_JOKER_1()
->>>>>>> 8375ec20
+        benchmark.test_chose_card_with_JOKER_1()